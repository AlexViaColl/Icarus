#![allow(non_upper_case_globals)]
#![allow(non_snake_case)]
#![allow(unreachable_code)]
use icarus::*;

<<<<<<< HEAD
fn main() {}
=======
use core::ffi::c_void;
use std::fs;
use std::mem;
use std::ptr;
use std::time::Instant;

const APP_NAME: *const i8 = cstr!("Icarus");
//const BG_COLOR: u32 = 0x001d1f21; // AA RR GG BB
const BG_COLOR: u32 = 0x00252632; // AA RR GG BB
const MAX_FRAMES_IN_FLIGHT: usize = 2;
const WINDOW_WIDTH: f32 = 1600.0;
const WINDOW_HEIGHT: f32 = 900.0;
const MAX_ENTITIES: usize = 400;

//const MODEL_PATH: &str = "assets/models/viking_room.obj";
const TEXTURE_PATH: &str = "assets/textures/viking_room.png";

const PLAYER_COUNT: usize = 2;
const PLAYER_2_AI: bool = true;
const PLAYER_COLOR: [(f32, f32, f32); PLAYER_COUNT] = [(1.0, 1.0, 1.0), (1.0, 0.0, 0.0)];

pub struct Platform {
    pub dpy: *mut Display,
    pub window: Window,

    pub window_width: u32,
    pub window_height: u32,
}

pub struct Game {
    pub running: bool,
    pub state: GameState,
    pub entities: Vec<Entity>,
    pub player: usize,
    pub tiles: [Option<usize>; 9],
    pub render_commands: Vec<RenderCommand>,
}
#[derive(PartialEq)]
pub enum GameState {
    Playing,
    Draw,
    Win(usize),
}
#[repr(C)]
#[derive(Default, Copy, Clone)]
pub struct Entity {
    pub transform: Transform,
}
#[repr(C)]
#[derive(Debug, Default, Copy, Clone)]
pub struct Transform {
    pub pos: Vec2,
    pub size: Vec2,
}
#[repr(C)]
#[derive(Debug)]
pub struct GlobalState {
    width: u32,
    height: u32,
}

#[derive(Debug)]
pub enum RenderCommand {
    Rect(f32, f32, f32, f32, f32, f32, f32),
}

#[repr(C)]
#[derive(Default)]
pub struct Vertex {
    pos: (f32, f32, f32),   // 12
    color: (f32, f32, f32), // 12
    uv: (f32, f32),         // 8
}

impl Vertex {
    fn get_binding_description() -> VkVertexInputBindingDescription {
        VkVertexInputBindingDescription {
            binding: 0,
            stride: mem::size_of::<Self>() as u32,
            inputRate: VK_VERTEX_INPUT_RATE_VERTEX,
        }
    }

    fn get_attribute_descriptions() -> [VkVertexInputAttributeDescription; 3] {
        [
            VkVertexInputAttributeDescription {
                binding: 0,
                location: 0,
                format: VK_FORMAT_R32G32B32_SFLOAT,
                offset: 0,
            },
            VkVertexInputAttributeDescription {
                binding: 0,
                location: 1,
                format: VK_FORMAT_R32G32B32_SFLOAT,
                offset: 3 * mem::size_of::<f32>() as u32,
            },
            VkVertexInputAttributeDescription {
                binding: 0,
                location: 2,
                format: VK_FORMAT_R32G32_SFLOAT,
                offset: (3 + 3) * mem::size_of::<f32>() as u32,
            },
        ]
    }
}

#[derive(Default, Debug, Clone)]
struct VkPhysicalDeviceMeta {
    physical_device: VkPhysicalDevice,
    props: VkPhysicalDeviceProperties,
    features: VkPhysicalDeviceFeatures,
    extensions: Vec<VkExtensionProperties>,
    queue_families: Vec<VkQueueFamilyProperties>,
    queue_surface_support: Vec<VkBool32>,
    mem_props: VkPhysicalDeviceMemoryProperties,
    surface_caps: VkSurfaceCapabilitiesKHR,
    surface_formats: Vec<VkSurfaceFormatKHR>,
    surface_present_modes: Vec<VkPresentModeKHR>,
}

#[derive(Default)]
struct VkContext {
    // instance_layers
    // instance_extensions
    instance: VkInstance,

    surface: VkSurfaceKHR,
    surface_caps: VkSurfaceCapabilitiesKHR,

    // All available
    surface_formats: Vec<VkSurfaceFormatKHR>,
    surface_present_modes: Vec<VkPresentModeKHR>,

    // Selected
    surface_format: VkSurfaceFormatKHR,
    surface_present_mode: VkPresentModeKHR,

    physical_devices: Vec<VkPhysicalDeviceMeta>,
    physical_device_index: usize,
    physical_device: VkPhysicalDevice, // physical_devices[physical_device_index].physical_device
    physical_device_meta: VkPhysicalDeviceMeta, // physical_devices[physical_device_index]

    // device_extensions
    device: VkDevice,
    graphics_queue: VkQueue,
    graphics_family_index: u32,

    swapchain: VkSwapchainKHR,
    swapchain_image_views: Vec<VkImageView>,

    depth_image: Image,

    vertex_buffer: Buffer,
    index_buffer: Buffer,

    texture_image: Image,
    texture_sampler: VkSampler,

    global_ubo: Buffer,
    transform_storage_buffer: Buffer,

    descriptor_set_layout: VkDescriptorSetLayout,
    descriptor_pool: VkDescriptorPool,
    descriptor_sets: [VkDescriptorSet; MAX_FRAMES_IN_FLIGHT],

    render_pass: VkRenderPass,

    framebuffers: Vec<VkFramebuffer>,

    pipeline_layout: VkPipelineLayout,
    graphics_pipeline: VkPipeline,

    command_pool: VkCommandPool,
    command_buffers: [VkCommandBuffer; MAX_FRAMES_IN_FLIGHT],

    image_available_semaphores: [VkSemaphore; MAX_FRAMES_IN_FLIGHT],
    render_finished_semaphores: [VkSemaphore; MAX_FRAMES_IN_FLIGHT],
    in_flight_fences: [VkFence; MAX_FRAMES_IN_FLIGHT],

    // TODO: Enable only on debug builds
    debug_messenger: VkDebugUtilsMessengerEXT,
}

fn main() {
    #[rustfmt::skip]
    let vertices = [                                                            // CCW
        Vertex {pos: (-1.0, -1.0, 0.0), uv: (0.0, 0.0), color: (1.0, 1.0, 1.0), ..Vertex::default() },  // Top left
        Vertex {pos: (-1.0,  1.0, 0.0), uv: (0.0, 1.0), color: (1.0, 1.0, 1.0),..Vertex::default() },  // Bottom left
        Vertex {pos: ( 1.0,  1.0, 0.0), uv: (1.0, 1.0), color: (1.0, 1.0, 1.0),..Vertex::default() },  // Bottom right
        Vertex {pos: ( 1.0, -1.0, 0.0), uv: (1.0, 0.0), color: (1.0, 1.0, 1.0),..Vertex::default() },  // Top right
    ];
    let indices = [0, 1, 2, 2, 3, 0];

    let mut platform = Platform::init();
    let mut input = InputState::default();
    let mut game = Game::init();
    let mut vk_ctx = VkContext::init(&platform);
    vk_ctx.vertex_buffer = create_vertex_buffer(&vk_ctx, &vertices);
    vk_ctx.index_buffer = create_index_buffer(&vk_ctx, &indices);

    // Main loop
    let mut current_frame = 0;
    let start_time = Instant::now();
    let mut prev_frame_time = start_time;
    while game.running {
        input.reset_transitions();
        platform.process_messages(&mut input);

        let seconds_elapsed = prev_frame_time.elapsed().as_secs_f32();
        prev_frame_time = Instant::now();
        game.update(&input, seconds_elapsed);
        game.render();

        vk_ctx.render(&game.render_commands, current_frame, indices.len());
        current_frame = (current_frame + 1) % MAX_FRAMES_IN_FLIGHT;
    }

    vk_ctx.cleanup(&platform);
}

pub fn create_entity(game: &mut Game, transform: (f32, f32, f32, f32)) {
    game.entities.push(Entity {
        transform: Transform {
            pos: Vec2::new(transform.0, transform.1),
            size: Vec2::new(transform.2, transform.3),
        },
        ..Entity::default()
    });
}

pub fn push_rect<R: Into<Rect>>(render_commands: &mut Vec<RenderCommand>, r: R) {
    let r = r.into();
    render_commands.push(RenderCommand::Rect(r.offset.x, r.offset.y, r.extent.x, r.extent.y, 1.0, 1.0, 1.0));
}
pub fn push_rect_color<R: Into<Rect>>(render_commands: &mut Vec<RenderCommand>, r: R, c: (f32, f32, f32)) {
    let r = r.into();
    render_commands.push(RenderCommand::Rect(r.offset.x, r.offset.y, r.extent.x, r.extent.y, c.0, c.1, c.2));
}
pub const GLYPH_PIXEL_SIZE: f32 = 10.0;
pub fn push_glyph(cmd: &mut Vec<RenderCommand>, glyph: &Glyph, x: f32, y: f32, pixel_size: f32) {
    for row in 0..7 {
        for col in 0..5 {
            if glyph[row * 5 + col] != 0 {
                push_rect(
                    cmd,
                    Rect::offset_extent(
                        (x + pixel_size * (col as f32), y + pixel_size * (row as f32)),
                        (pixel_size, pixel_size),
                    ),
                );
            }
        }
    }
}
pub fn push_char(cmd: &mut Vec<RenderCommand>, c: char, x: f32, y: f32, pixel_size: f32) {
    assert!(c >= ' ' && c <= '~');
    let glyph_idx = c as usize - ' ' as usize;
    push_glyph(cmd, &GLYPHS[glyph_idx], x, y, pixel_size);
}
pub fn push_str(cmd: &mut Vec<RenderCommand>, s: &str, _x: f32, y: f32, pixel_size: f32) {
    let text_extent = (s.len() as f32) * 6.0 * pixel_size;
    let x = WINDOW_WIDTH / 2.0 - text_extent / 2.0;
    for (idx, c) in s.chars().enumerate() {
        push_char(cmd, c, x + (idx as f32) * pixel_size * (GLYPH_WIDTH as f32 + 1.0), y, pixel_size);
    }
}

impl Game {
    fn init() -> Self {
        Self {
            running: true,
            state: GameState::Playing,
            player: 0,
            entities: vec![],
            tiles: [None; 9],
            render_commands: vec![],
        }
    }

    // Advances the state of the game by dt seconds.
    fn update(&mut self, input: &InputState, _dt: f32) {
        if input.was_key_pressed(KeyId::Esc) {
            self.running = false;
            return;
        }

        if self.state != GameState::Playing {
            if input.was_key_pressed(KeyId::Any) {
                self.state = GameState::Playing;
                self.player = 0;
                self.tiles = [None; 9];
            }
            return;
        }

        if self.player == 1 && PLAYER_2_AI {
            let pieces_placed = self.tiles.iter().filter(|t| t.is_some()).count();
            match pieces_placed {
                1 => {
                    if self.tiles[4] == None {
                        self.tiles[4] = Some(self.player); // Pick the middle
                    } else {
                        self.tiles[0] = Some(self.player); // Pick any corner
                    }
                }
                3 | 5 | 7 => {
                    place_blocking(self);
                }
                n => panic!("Unreachable {}", n),
            }

            self.player = (self.player + 1) % PLAYER_COUNT;

            // Check for winner
            // Row complete
            if (self.tiles[0].is_some() && self.tiles[0] == self.tiles[1] && self.tiles[1] == self.tiles[2]) ||
                (self.tiles[3].is_some() && self.tiles[3] == self.tiles[4] && self.tiles[4] == self.tiles[5]) ||
                (self.tiles[6].is_some() && self.tiles[6] == self.tiles[7] && self.tiles[7] == self.tiles[8]) ||
                // Column complete
                (self.tiles[0].is_some() && self.tiles[0] == self.tiles[3] && self.tiles[3] == self.tiles[6]) ||
                (self.tiles[1].is_some() && self.tiles[1] == self.tiles[4] && self.tiles[4] == self.tiles[7]) ||
                (self.tiles[2].is_some() && self.tiles[2] == self.tiles[5] && self.tiles[5] == self.tiles[8]) ||
                // Diagonal complete
                (self.tiles[0].is_some() && self.tiles[0] == self.tiles[4] && self.tiles[4] == self.tiles[8]) ||
                (self.tiles[2].is_some() && self.tiles[2] == self.tiles[4] && self.tiles[4] == self.tiles[6])
            {
                self.state = GameState::Win((self.player + 1) % PLAYER_COUNT);
            } else if self.tiles.iter().all(|x| x.is_some()) {
                self.state = GameState::Draw;
            }
        }

        if self.player == 0 && input.was_button_pressed(ButtonId::Left) {
            let button = input.buttons[ButtonId::Left as usize];
            let center_x = WINDOW_WIDTH / 2.0;
            let center_y = WINDOW_HEIGHT / 2.0;
            let square_dim = WINDOW_HEIGHT / 3.0;

            for idx in 0..9 {
                let row = (idx / 3) as f32;
                let col = (idx % 3) as f32;
                let x_start = center_x - square_dim + col * square_dim;
                let y_start = center_y - square_dim + row * square_dim;
                let rect = Rect::center_extent((x_start, y_start), (0.8 * square_dim, 0.8 * square_dim));
                if self.tiles[idx].is_none() && rect.is_inside((button.x as f32, button.y as f32)) {
                    self.tiles[idx] = Some(self.player);
                    self.player = (self.player + 1) % PLAYER_COUNT;
                    break;
                }
            }

            // Check for winner
            // Row complete
            if (self.tiles[0].is_some() && self.tiles[0] == self.tiles[1] && self.tiles[1] == self.tiles[2]) ||
                (self.tiles[3].is_some() && self.tiles[3] == self.tiles[4] && self.tiles[4] == self.tiles[5]) ||
                (self.tiles[6].is_some() && self.tiles[6] == self.tiles[7] && self.tiles[7] == self.tiles[8]) ||
                // Column complete
                (self.tiles[0].is_some() && self.tiles[0] == self.tiles[3] && self.tiles[3] == self.tiles[6]) ||
                (self.tiles[1].is_some() && self.tiles[1] == self.tiles[4] && self.tiles[4] == self.tiles[7]) ||
                (self.tiles[2].is_some() && self.tiles[2] == self.tiles[5] && self.tiles[5] == self.tiles[8]) ||
                // Diagonal complete
                (self.tiles[0].is_some() && self.tiles[0] == self.tiles[4] && self.tiles[4] == self.tiles[8]) ||
                (self.tiles[2].is_some() && self.tiles[2] == self.tiles[4] && self.tiles[4] == self.tiles[6])
            {
                self.state = GameState::Win((self.player + 1) % PLAYER_COUNT);
            } else if self.tiles.iter().all(|x| x.is_some()) {
                self.state = GameState::Draw;
            }
        }
    }

    // Render the current state of the game.
    fn render(&mut self) {
        self.render_commands.clear();

        match self.state {
            GameState::Win(player) => {
                push_str(
                    &mut self.render_commands,
                    &format!("Player {} Won!", player + 1),
                    0.0,
                    WINDOW_HEIGHT / 2.0 - 150.0,
                    15.0,
                );
                push_str(
                    &mut self.render_commands,
                    &format!("Press any key to start"),
                    0.0,
                    WINDOW_HEIGHT / 2.0 + 100.0,
                    8.0,
                );
            }
            GameState::Draw => {
                push_str(&mut self.render_commands, &format!("Draw!"), 0.0, WINDOW_HEIGHT / 2.0 - 150.0, 15.0);
                push_str(
                    &mut self.render_commands,
                    &format!("Press any key to start"),
                    0.0,
                    WINDOW_HEIGHT / 2.0 + 100.0,
                    8.0,
                );
            }
            GameState::Playing => render_board(self),
        }
    }
}

fn render_board(game: &mut Game) {
    let cmd = &mut game.render_commands;
    let center_x = WINDOW_WIDTH / 2.0;
    let center_y = WINDOW_HEIGHT / 2.0;

    let square_dim = WINDOW_HEIGHT / 3.0;
    let half_square_dim = 0.5 * square_dim;
    let bar_dim = 0.05 * square_dim;

    // Horizontal bars
    push_rect(cmd, Rect::center_extent((center_x, center_y - half_square_dim), (3.0 * square_dim, bar_dim)));
    push_rect(cmd, Rect::center_extent((center_x, center_y + half_square_dim), (3.0 * square_dim, bar_dim)));

    // Vertical bars
    push_rect(cmd, Rect::center_extent((center_x - half_square_dim, center_y), (bar_dim, 3.0 * square_dim)));
    push_rect(cmd, Rect::center_extent((center_x + half_square_dim, center_y), (bar_dim, 3.0 * square_dim)));

    // Pieces
    for idx in 0..9 {
        let row = (idx / 3) as f32;
        let col = (idx % 3) as f32;
        match game.tiles[idx] {
            Some(player) => push_rect_color(
                cmd,
                Rect::center_extent(
                    (center_x - square_dim + col * square_dim, center_y - square_dim + row * square_dim),
                    (0.8 * square_dim, 0.8 * square_dim),
                ),
                PLAYER_COLOR[player],
            ),
            _ => {}
        }
    }
}

fn place_naive(game: &mut Game) {
    for tile in game.tiles.iter_mut() {
        if tile.is_none() {
            *tile = Some(game.player);
            break;
        }
    }
}

fn place_prefer_corners(game: &mut Game) {
    for idx in [0, 2, 6, 8] {
        if game.tiles[idx].is_none() {
            game.tiles[idx] = Some(game.player);
            return;
        }
    }
    place_naive(game);
}

fn place_blocking(game: &mut Game) {
    if let Some(idx) = get_win_tile(game, 1) {
        game.tiles[idx] = Some(1);
    } else if let Some(idx) = get_win_tile(game, 0) {
        game.tiles[idx] = Some(1);
    } else {
        // Prefer diagonal, adjacent to the other player
        if (game.tiles[5] == Some(0) || game.tiles[7] == Some(0)) && game.tiles[8] == None {
            game.tiles[8] = Some(1);
        } else {
            place_prefer_corners(game);
        }
    }
}

fn get_win_tile(game: &Game, player: usize) -> Option<usize> {
    // Rows
    for row in 0..3 {
        if game.tiles[row * 3 + 0] == Some(player)
            && game.tiles[row * 3 + 1] == Some(player)
            && game.tiles[row * 3 + 2] == None
        {
            return Some(row * 3 + 2);
        }
        if game.tiles[row * 3 + 0] == Some(player)
            && game.tiles[row * 3 + 1] == None
            && game.tiles[row * 3 + 2] == Some(player)
        {
            return Some(row * 3 + 1);
        }
        if game.tiles[row * 3 + 0] == None
            && game.tiles[row * 3 + 1] == Some(player)
            && game.tiles[row * 3 + 2] == Some(player)
        {
            return Some(row * 3 + 0);
        }
    }

    // Columns
    for col in 0..3 {
        if game.tiles[0 * 3 + col] == Some(player)
            && game.tiles[1 * 3 + col] == Some(player)
            && game.tiles[2 * 3 + col] == None
        {
            return Some(2 * 3 + col);
        }
        if game.tiles[0 * 3 + col] == Some(player)
            && game.tiles[1 * 3 + col] == None
            && game.tiles[2 * 3 + col] == Some(player)
        {
            return Some(1 * 3 + col);
        }
        if game.tiles[0 * 3 + col] == None
            && game.tiles[1 * 3 + col] == Some(player)
            && game.tiles[2 * 3 + col] == Some(player)
        {
            return Some(0 * 3 + col);
        }
    }

    // Diagonals
    if game.tiles[0] == Some(player) && game.tiles[4] == Some(player) && game.tiles[8] == None {
        return Some(8);
    }
    if game.tiles[0] == Some(player) && game.tiles[4] == None && game.tiles[8] == Some(player) {
        return Some(4);
    }
    if game.tiles[0] == None && game.tiles[4] == Some(player) && game.tiles[8] == Some(player) {
        return Some(0);
    }

    if game.tiles[2] == Some(player) && game.tiles[4] == Some(player) && game.tiles[6] == None {
        return Some(6);
    }
    if game.tiles[2] == Some(player) && game.tiles[4] == None && game.tiles[6] == Some(player) {
        return Some(4);
    }
    if game.tiles[2] == None && game.tiles[4] == Some(player) && game.tiles[6] == Some(player) {
        return Some(2);
    }

    None
}

impl Platform {
    fn init() -> Self {
        unsafe {
            XInitThreads();
            let dpy = XOpenDisplay(ptr::null());
            assert!(!dpy.is_null());

            let screen = XDefaultScreen(dpy);
            let root = XRootWindow(dpy, screen);
            let window_width = WINDOW_WIDTH as u32;
            let window_height = WINDOW_HEIGHT as u32;
            let window = XCreateSimpleWindow(dpy, root, 0, 0, window_width, window_height, 1, 0, BG_COLOR as u64);

            assert_ne!(XStoreName(dpy, window, APP_NAME), 0);
            let mask = KeyPressMask
                | KeyReleaseMask
                | ButtonPressMask
                | ButtonReleaseMask
                | ExposureMask
                | StructureNotifyMask;
            assert_ne!(XSelectInput(dpy, window, mask), 0);
            assert_ne!(
                XSetClassHint(
                    dpy,
                    window,
                    &mut XClassHint {
                        res_name: APP_NAME as *mut i8,
                        res_class: APP_NAME as *mut i8,
                    }
                ),
                0
            );
            assert_ne!(XMapWindow(dpy, window), 0);
            Self {
                dpy,
                window,
                window_width,
                window_height,
            }
        }
    }

    fn process_messages(&mut self, input: &mut InputState) {
        unsafe {
            while XPending(self.dpy) > 0 {
                let mut event = XEvent::default();
                XNextEvent(self.dpy, &mut event);
                match event.ttype {
                    KeyPress | KeyRelease => {
                        #[allow(unused_variables)]
                        let keysym = XLookupKeysym(&mut event.xkey, 0);
                        let event = event.xkey;
                        //println!("KeySym: 0x{:04x} / KeyCode: 0x{:04x}", keysym, event.keycode);

                        let is_down = event.ttype == KeyPress;
                        input.set_key(KeyId::Any, is_down);
                        match keysym {
                            XK_Escape => input.set_key(KeyId::Esc, is_down),
                            XK_a => input.set_key(KeyId::A, is_down),
                            XK_d => input.set_key(KeyId::D, is_down),
                            XK_p => input.set_key(KeyId::P, is_down),
                            XK_s => input.set_key(KeyId::S, is_down),
                            XK_w => input.set_key(KeyId::W, is_down),
                            XK_Down => input.set_key(KeyId::Down, is_down),
                            XK_Up => input.set_key(KeyId::Up, is_down),
                            XK_Left => input.set_key(KeyId::Left, is_down),
                            XK_Right => input.set_key(KeyId::Right, is_down),
                            _n => {} // println!("Keycode: {}", n),
                        }
                    }
                    ButtonPress | ButtonRelease => {
                        let event = event.xbutton;
                        let is_down = event.ttype == ButtonPress;
                        match event.button {
                            Button1 => input.set_button(ButtonId::Left, is_down, event.x, event.y),
                            Button3 => input.set_button(ButtonId::Right, is_down, event.x, event.y),
                            Button2 => input.set_button(ButtonId::Middle, is_down, event.x, event.y),
                            _ => {}
                        }
                        //println!("{:?}", event);
                    }
                    ConfigureNotify => {
                        let event = event.xconfigure;
                        if event.width as u32 != self.window_width || event.height as u32 != self.window_height {
                            self.window_width = event.width as u32;
                            self.window_height = event.height as u32;
                            // println!("ConfigureNotify ({}, {})", window_width, window_height);
                            //recreate_swapchain(&mut vk_ctx);
                        }
                    }
                    _ => {}
                }
            }
        }
    }
}

impl VkContext {
    fn init(platform: &Platform) -> Self {
        let mut vk_ctx = VkContext::default();

        //println!("{:#?}", vk_enumerate_instance_layer_properties());
        //println!("{:#?}", vk_enumerate_instance_extension_properties());

        let enabled_layers = [VK_LAYER_KHRONOS_VALIDATION_LAYER_NAME];
        let enabled_extensions =
            [VK_KHR_SURFACE_EXTENSION_NAME, VK_KHR_XLIB_SURFACE_EXTENSION_NAME, VK_EXT_DEBUG_UTILS_EXTENSION_NAME];

        vk_ctx.instance = vk_create_instance(&enabled_layers, &enabled_extensions);
        vk_ctx.debug_messenger = vk_create_debug_utils_messenger_ext(vk_ctx.instance, debug_callback);

        vk_ctx.surface = vk_create_xlib_surface_khr(vk_ctx.instance, platform.dpy, platform.window);

        // Pick physical device
        vk_ctx.physical_devices = {
            vk_enumerate_physical_devices(vk_ctx.instance)
                .iter()
                .map(|physical_device| {
                    let queue_families = vk_get_physical_device_queue_family_properties(*physical_device);
                    let queue_surface_support = queue_families
                        .iter()
                        .enumerate()
                        .map(|(queue_idx, _)| {
                            vk_get_physical_device_surface_support_khr(
                                *physical_device,
                                queue_idx as u32,
                                vk_ctx.surface,
                            )
                        })
                        .collect();
                    VkPhysicalDeviceMeta {
                        physical_device: *physical_device,
                        props: vk_get_physical_device_properties(*physical_device),
                        features: vk_get_physical_device_features(*physical_device),
                        extensions: vk_enumerate_device_extension_properties(*physical_device),
                        queue_families,
                        queue_surface_support,
                        mem_props: vk_get_physical_device_memory_properties(*physical_device),
                        surface_caps: vk_get_physical_device_surface_capabilities_khr(*physical_device, vk_ctx.surface),
                        surface_formats: vk_get_physical_device_surface_formats_khr(*physical_device, vk_ctx.surface),
                        surface_present_modes: vk_get_physical_device_surface_present_modes_khr(
                            *physical_device,
                            vk_ctx.surface,
                        ),
                    }
                })
                .collect()
        };
        assert_ne!(vk_ctx.physical_devices.len(), 0);
        //println!("Physical Devices ({})", vk_ctx.physical_devices.len());
        //println!("{:#?}", vk_ctx.physical_devices[0]);
        //println!("{:#?}", vk_ctx.physical_devices[0].extensions);

        // TODO: Score physical devices and pick the "best" one.
        // TODO: Should have at least one queue family supporting graphics and presentation.
        vk_ctx.physical_device_index = 0;
        vk_ctx.graphics_family_index = 0; // TODO: Actually grab this
        vk_ctx.physical_device_index = match vk_ctx.physical_devices.len() {
            0 => panic!("Could not find a Vulkan capable GPU!"),
            1 => 0,
            _ => {
                let scores = vk_ctx.physical_devices.iter().map(|physical_device| {
                    let mut score = 0;
                    // Prefer dedicated gpu over integrated.
                    if physical_device.props.deviceType == VK_PHYSICAL_DEVICE_TYPE_DISCRETE_GPU {
                        score += 1000;
                    }
                    score
                });
                let device_idx = scores.enumerate().max_by_key(|(_, value)| *value).map(|(idx, _)| idx).unwrap_or(0);
                device_idx
            }
        };
        vk_ctx.graphics_family_index = {
            let (queue_idx, _) = vk_ctx.physical_devices[vk_ctx.physical_device_index]
                .queue_families
                .iter()
                .enumerate()
                .find(|(_, family_props)| family_props.queueFlags.value & VK_QUEUE_GRAPHICS_BIT != 0)
                .expect("There should be at least one queue supporting graphics!");
            queue_idx as u32
        };
        assert_eq!(
            vk_ctx.physical_devices[vk_ctx.physical_device_index].queue_surface_support
                [vk_ctx.graphics_family_index as usize],
            VK_TRUE
        );
        vk_ctx.physical_device_meta = vk_ctx.physical_devices[vk_ctx.physical_device_index].clone();

        vk_ctx.physical_device = vk_ctx.physical_device_meta.physical_device;

        vk_ctx.surface_caps = vk_ctx.physical_device_meta.surface_caps;
        vk_ctx.surface_formats = vk_ctx.physical_device_meta.surface_formats.clone();
        vk_ctx.surface_present_modes = vk_ctx.physical_device_meta.surface_present_modes.clone();

        // Create logical device
        let enabled_extensions = [VK_KHR_SWAPCHAIN_EXTENSION_NAME];
        for extension in &enabled_extensions {
            assert!(vk_ctx
                .physical_device_meta
                .extensions
                .iter()
                .find(|&e| cstr_to_string(e.extensionName.as_ptr()) == cstr_to_string(*extension))
                .is_some());
        }
        unsafe {
            check!(vkCreateDevice(
                vk_ctx.physical_device,
                &VkDeviceCreateInfo {
                    queueCreateInfoCount: 1,
                    pQueueCreateInfos: [VkDeviceQueueCreateInfo {
                        queueFamilyIndex: vk_ctx.graphics_family_index,
                        queueCount: 1,
                        pQueuePriorities: [1.0].as_ptr(),
                        ..VkDeviceQueueCreateInfo::default()
                    }]
                    .as_ptr(),
                    enabledExtensionCount: enabled_extensions.len() as u32,
                    ppEnabledExtensionNames: enabled_extensions.as_ptr(),
                    pEnabledFeatures: &VkPhysicalDeviceFeatures {
                        samplerAnisotropy: {
                            let supported = vk_ctx.physical_device_meta.features.samplerAnisotropy;
                            if supported != VK_TRUE {
                                println!("Sampler Anisotropy is NOT supported");
                            }
                            supported
                        },
                        ..VkPhysicalDeviceFeatures::default()
                    },
                    ..VkDeviceCreateInfo::default()
                },
                ptr::null(),
                &mut vk_ctx.device,
            ));

            // We are assuming this queue supports presentation to the surface as well!
            vkGetDeviceQueue(vk_ctx.device, vk_ctx.graphics_family_index, 0, &mut vk_ctx.graphics_queue);

            //println!("{:#?}", vk_ctx.surface_formats);
            //println!("{:#?}", vk_ctx.surface_present_modes);
            vk_ctx.surface_format = vk_ctx.surface_formats[vk_ctx
                .surface_formats
                .iter()
                .enumerate()
                .find(|(_, surface_format)| {
                    surface_format
                        == &&VkSurfaceFormatKHR {
                            format: VK_FORMAT_B8G8R8A8_SRGB,
                            colorSpace: VK_COLOR_SPACE_SRGB_NONLINEAR_KHR,
                        }
                })
                .map_or(0, |(idx, _)| idx)];
            vk_ctx.surface_present_mode = VK_PRESENT_MODE_FIFO_KHR;

            vk_ctx.swapchain =
                vk_create_swapchain_khr(vk_ctx.device, vk_ctx.surface, vk_ctx.surface_caps, vk_ctx.surface_format);
            vk_ctx.swapchain_image_views = vk_get_swapchain_images_khr(vk_ctx.device, vk_ctx.swapchain)
                .iter()
                .map(|image| {
                    vk_create_image_view(
                        vk_ctx.device,
                        *image,
                        vk_ctx.surface_format.format,
                        VK_IMAGE_ASPECT_COLOR_BIT.into(),
                    )
                })
                .collect();

            // Create Descriptor Set Layouts
            let layout_bindings = [
                layout_binding(0, VK_DESCRIPTOR_TYPE_UNIFORM_BUFFER, VK_SHADER_STAGE_VERTEX_BIT),
                layout_binding(1, VK_DESCRIPTOR_TYPE_STORAGE_BUFFER, VK_SHADER_STAGE_VERTEX_BIT),
                layout_binding(2, VK_DESCRIPTOR_TYPE_COMBINED_IMAGE_SAMPLER, VK_SHADER_STAGE_FRAGMENT_BIT),
            ];
            check!(vkCreateDescriptorSetLayout(
                vk_ctx.device,
                &VkDescriptorSetLayoutCreateInfo {
                    bindingCount: layout_bindings.len() as u32,
                    pBindings: layout_bindings.as_ptr(),
                    ..VkDescriptorSetLayoutCreateInfo::default()
                },
                ptr::null(),
                &mut vk_ctx.descriptor_set_layout
            ));

            vk_ctx.render_pass = vk_create_render_pass(vk_ctx.device, vk_ctx.surface_format.format);
            vk_ctx.pipeline_layout = create_pipeline_layout(vk_ctx.device, vk_ctx.descriptor_set_layout);
            vk_ctx.graphics_pipeline = create_graphics_pipeline(
                vk_ctx.device,
                vk_ctx.pipeline_layout,
                vk_ctx.render_pass,
                vk_ctx.surface_caps,
            );

            // Create Transform Storage Buffer
            vk_ctx.transform_storage_buffer = create_buffer(
                &vk_ctx,
                mem::size_of::<RenderCommand>() * MAX_ENTITIES,
                VK_BUFFER_USAGE_STORAGE_BUFFER_BIT.into(),
                (VK_MEMORY_PROPERTY_HOST_VISIBLE_BIT | VK_MEMORY_PROPERTY_HOST_COHERENT_BIT).into(),
            );

            // Create Global Uniform Buffer
            vk_ctx.global_ubo = create_buffer(
                &vk_ctx,
                mem::size_of::<GlobalState>(),
                VK_BUFFER_USAGE_UNIFORM_BUFFER_BIT.into(),
                (VK_MEMORY_PROPERTY_HOST_VISIBLE_BIT | VK_MEMORY_PROPERTY_HOST_COHERENT_BIT).into(),
            );
            let global_state = GlobalState {
                width: platform.window_width,
                height: platform.window_height,
            };
            //println!("GlobalState: {:?}", global_state);

            vk_map_memory_copy(vk_ctx.device, vk_ctx.global_ubo.memory, &global_state, mem::size_of::<GlobalState>());

            vk_ctx.descriptor_pool = create_descriptor_pool(vk_ctx.device);
            check!(vkAllocateDescriptorSets(
                vk_ctx.device,
                &VkDescriptorSetAllocateInfo {
                    descriptorPool: vk_ctx.descriptor_pool,
                    descriptorSetCount: MAX_FRAMES_IN_FLIGHT as u32,
                    pSetLayouts: vec![vk_ctx.descriptor_set_layout; MAX_FRAMES_IN_FLIGHT].as_ptr(),
                    ..VkDescriptorSetAllocateInfo::default()
                },
                vk_ctx.descriptor_sets.as_mut_ptr()
            ));

            check!(vkCreateCommandPool(
                vk_ctx.device,
                &VkCommandPoolCreateInfo {
                    flags: VK_COMMAND_POOL_CREATE_RESET_COMMAND_BUFFER_BIT.into(),
                    queueFamilyIndex: vk_ctx.graphics_family_index,
                    ..VkCommandPoolCreateInfo::default()
                },
                ptr::null(),
                &mut vk_ctx.command_pool
            ));

            check!(vkAllocateCommandBuffers(
                vk_ctx.device,
                &VkCommandBufferAllocateInfo {
                    commandPool: vk_ctx.command_pool,
                    level: VK_COMMAND_BUFFER_LEVEL_PRIMARY,
                    commandBufferCount: vk_ctx.command_buffers.len() as u32,
                    ..VkCommandBufferAllocateInfo::default()
                },
                vk_ctx.command_buffers.as_mut_ptr(),
            ));

            // Synchronization Objects
            for i in 0..MAX_FRAMES_IN_FLIGHT {
                check!(vkCreateSemaphore(
                    vk_ctx.device,
                    &VkSemaphoreCreateInfo::default(),
                    ptr::null(),
                    &mut vk_ctx.image_available_semaphores[i]
                ));
                check!(vkCreateSemaphore(
                    vk_ctx.device,
                    &VkSemaphoreCreateInfo::default(),
                    ptr::null(),
                    &mut vk_ctx.render_finished_semaphores[i]
                ));
                check!(vkCreateFence(
                    vk_ctx.device,
                    &VkFenceCreateInfo {
                        flags: VK_FENCE_CREATE_SIGNALED_BIT.into(),
                        ..VkFenceCreateInfo::default()
                    },
                    ptr::null(),
                    &mut vk_ctx.in_flight_fences[i],
                ));
            }

            // Create Depth Resources
            vk_ctx.depth_image = create_image(
                &vk_ctx,
                vk_ctx.surface_caps.currentExtent.width,
                vk_ctx.surface_caps.currentExtent.height,
                VK_FORMAT_D32_SFLOAT,
                VK_IMAGE_TILING_OPTIMAL,
                VK_IMAGE_USAGE_DEPTH_STENCIL_ATTACHMENT_BIT.into(),
                VK_MEMORY_PROPERTY_DEVICE_LOCAL_BIT.into(),
                VK_IMAGE_ASPECT_DEPTH_BIT.into(),
            );

            // Transition Depth Image Layout (not needed, done in Render Pass)
            // from VK_IMAGE_LAYOUT_UNDEFINED to VK_IMAGE_LAYOUT_DEPTH_STENCIL_ATTACHMENT_OPTIMAL

            vk_ctx.framebuffers = create_framebuffers(
                vk_ctx.device,
                vk_ctx.render_pass,
                &vk_ctx.swapchain_image_views,
                vk_ctx.depth_image.view,
                vk_ctx.surface_caps,
            );

            // Create Texture Image
            vk_ctx.texture_image = create_texture_image(&vk_ctx, TEXTURE_PATH);
            check!(vkCreateSampler(
                vk_ctx.device,
                &VkSamplerCreateInfo {
                    magFilter: VK_FILTER_LINEAR,
                    minFilter: VK_FILTER_LINEAR,
                    mipmapMode: VK_SAMPLER_MIPMAP_MODE_LINEAR,
                    addressModeU: VK_SAMPLER_ADDRESS_MODE_REPEAT,
                    addressModeV: VK_SAMPLER_ADDRESS_MODE_REPEAT,
                    addressModeW: VK_SAMPLER_ADDRESS_MODE_REPEAT,
                    anisotropyEnable: VK_TRUE,
                    maxAnisotropy: { vk_ctx.physical_device_meta.props.limits.maxSamplerAnisotropy },
                    compareOp: VK_COMPARE_OP_ALWAYS,
                    borderColor: VK_BORDER_COLOR_INT_OPAQUE_BLACK,
                    ..VkSamplerCreateInfo::default()
                },
                ptr::null(),
                &mut vk_ctx.texture_sampler
            ));

            // Update Descriptor Sets
            for i in 0..MAX_FRAMES_IN_FLIGHT {
                let writes = [
                    VkWriteDescriptorSet {
                        dstSet: vk_ctx.descriptor_sets[i],
                        dstBinding: 0,
                        dstArrayElement: 0,
                        descriptorCount: 1,
                        descriptorType: VK_DESCRIPTOR_TYPE_UNIFORM_BUFFER,
                        pBufferInfo: &VkDescriptorBufferInfo {
                            buffer: vk_ctx.global_ubo.buffer,
                            offset: 0,
                            range: mem::size_of::<GlobalState>() as VkDeviceSize,
                        },
                        ..VkWriteDescriptorSet::default()
                    },
                    VkWriteDescriptorSet {
                        dstSet: vk_ctx.descriptor_sets[i],
                        dstBinding: 1,
                        dstArrayElement: 0,
                        descriptorCount: 1,
                        descriptorType: VK_DESCRIPTOR_TYPE_STORAGE_BUFFER,
                        pBufferInfo: &VkDescriptorBufferInfo {
                            buffer: vk_ctx.transform_storage_buffer.buffer,
                            offset: 0,
                            range: VK_WHOLE_SIZE,
                        },
                        ..VkWriteDescriptorSet::default()
                    },
                    VkWriteDescriptorSet {
                        dstSet: vk_ctx.descriptor_sets[i],
                        dstBinding: 2,
                        dstArrayElement: 0,
                        descriptorCount: 1,
                        descriptorType: VK_DESCRIPTOR_TYPE_COMBINED_IMAGE_SAMPLER,
                        pImageInfo: &VkDescriptorImageInfo {
                            sampler: vk_ctx.texture_sampler,
                            imageView: vk_ctx.texture_image.view,
                            imageLayout: VK_IMAGE_LAYOUT_SHADER_READ_ONLY_OPTIMAL,
                        },
                        ..VkWriteDescriptorSet::default()
                    },
                ];

                vkUpdateDescriptorSets(vk_ctx.device, writes.len() as u32, writes.as_ptr(), 0, ptr::null());
            }
        }
        vk_ctx
    }

    fn render(&mut self, render_commands: &[RenderCommand], current_frame: usize, index_count: usize) {
        unsafe {
            let mut vk_ctx = self;
            let cmd = vk_ctx.command_buffers[current_frame];
            let fence = vk_ctx.in_flight_fences[current_frame];
            check!(vkWaitForFences(vk_ctx.device, 1, &fence, VK_TRUE, u64::MAX));

            let mut image_index = 0;
            match vkAcquireNextImageKHR(
                vk_ctx.device,
                vk_ctx.swapchain,
                u64::MAX,
                vk_ctx.image_available_semaphores[current_frame],
                VkFence::default(),
                &mut image_index,
            ) {
                VK_SUCCESS | VK_SUBOPTIMAL_KHR => {}
                VK_ERROR_OUT_OF_DATE_KHR => {
                    recreate_swapchain(&mut vk_ctx);
                    return;
                }
                res => panic!("{:?}", res),
            };

            //let transforms = game.entities.iter().map(|e| e.transform).collect::<Vec<_>>();
            //vk_map_memory_copy(
            //    vk_ctx.device,
            //    vk_ctx.transform_storage_buffer.memory,
            //    transforms.as_ptr(),
            //    mem::size_of::<Transform>() * game.entity_count,
            //);
            vk_map_memory_copy(
                vk_ctx.device,
                vk_ctx.transform_storage_buffer.memory,
                render_commands.as_ptr(),
                mem::size_of::<RenderCommand>() * render_commands.len(),
            );

            check!(vkResetFences(vk_ctx.device, 1, &fence));

            vkResetCommandBuffer(cmd, 0.into());

            // Record command buffer
            check!(vkBeginCommandBuffer(cmd, &VkCommandBufferBeginInfo::default()));

            let width = vk_ctx.surface_caps.currentExtent.width;
            let height = vk_ctx.surface_caps.currentExtent.height;
            vkCmdBeginRenderPass(
                cmd,
                &VkRenderPassBeginInfo {
                    renderPass: vk_ctx.render_pass,
                    framebuffer: vk_ctx.framebuffers[image_index as usize],
                    renderArea: VkRect2D::new(0, 0, width, height),
                    clearValueCount: 2,
                    pClearValues: [
                        VkClearColorValue::new(srgb_to_linear(BG_COLOR)),
                        VkClearDepthStencilValue::new(1.0, 0),
                    ]
                    .as_ptr(),
                    ..VkRenderPassBeginInfo::default()
                },
                VK_SUBPASS_CONTENTS_INLINE,
            );

            vkCmdBindPipeline(cmd, VK_PIPELINE_BIND_POINT_GRAPHICS, vk_ctx.graphics_pipeline);

            vkCmdSetViewport(cmd, 0, 1, &VkViewport::new(0.0, 0.0, width as f32, height as f32, 0.0, 1.0));
            vkCmdSetScissor(cmd, 0, 1, &VkRect2D::new(0, 0, width, height));

            vkCmdBindVertexBuffers(cmd, 0, 1, &vk_ctx.vertex_buffer.buffer, &0);
            vkCmdBindIndexBuffer(cmd, vk_ctx.index_buffer.buffer, 0, VK_INDEX_TYPE_UINT32);

            let layout = vk_ctx.pipeline_layout;
            let dsc_set = vk_ctx.descriptor_sets[current_frame];
            vkCmdBindDescriptorSets(cmd, VK_PIPELINE_BIND_POINT_GRAPHICS, layout, 0, 1, &dsc_set, 0, ptr::null());
            // vkCmdDraw(command_buffer, vertices.len() as u32, 1, 0, 0);
            vkCmdDrawIndexed(cmd, index_count as u32, render_commands.len() as u32, 0, 0, 0);

            vkCmdEndRenderPass(cmd);

            check!(vkEndCommandBuffer(cmd));

            // Submit command buffer
            check!(vkQueueSubmit(
                vk_ctx.graphics_queue,
                1,
                &VkSubmitInfo {
                    waitSemaphoreCount: 1,
                    pWaitSemaphores: &vk_ctx.image_available_semaphores[current_frame],
                    pWaitDstStageMask: &VK_PIPELINE_STAGE_COLOR_ATTACHMENT_OUTPUT_BIT.into(),
                    commandBufferCount: 1,
                    pCommandBuffers: &cmd,
                    signalSemaphoreCount: 1,
                    pSignalSemaphores: &vk_ctx.render_finished_semaphores[current_frame],
                    ..VkSubmitInfo::default()
                },
                fence,
            ));

            match vkQueuePresentKHR(
                vk_ctx.graphics_queue,
                &VkPresentInfoKHR {
                    waitSemaphoreCount: 1,
                    pWaitSemaphores: &vk_ctx.render_finished_semaphores[current_frame],
                    swapchainCount: 1,
                    pSwapchains: &vk_ctx.swapchain,
                    pImageIndices: &image_index,
                    ..VkPresentInfoKHR::default()
                },
            ) {
                VK_SUCCESS => {}
                VK_SUBOPTIMAL_KHR | VK_ERROR_OUT_OF_DATE_KHR => recreate_swapchain(&mut vk_ctx),
                res => panic!("{:?}", res),
            };
        }
    }

    fn cleanup(self, platform: &Platform) {
        unsafe {
            let mut vk_ctx = self;
            check!(vkDeviceWaitIdle(vk_ctx.device));
            for i in 0..MAX_FRAMES_IN_FLIGHT {
                vkDestroyFence(vk_ctx.device, vk_ctx.in_flight_fences[i], ptr::null());
                vkDestroySemaphore(vk_ctx.device, vk_ctx.render_finished_semaphores[i], ptr::null());
                vkDestroySemaphore(vk_ctx.device, vk_ctx.image_available_semaphores[i], ptr::null());
            }

            vkDestroyDescriptorPool(vk_ctx.device, vk_ctx.descriptor_pool, ptr::null());

            vkDestroySampler(vk_ctx.device, vk_ctx.texture_sampler, ptr::null());

            vkDestroyCommandPool(vk_ctx.device, vk_ctx.command_pool, ptr::null());
            cleanup_swapchain(&mut vk_ctx);
            vkDestroyDescriptorSetLayout(vk_ctx.device, vk_ctx.descriptor_set_layout, ptr::null());

            let VkContext {
                instance,
                device,
                debug_messenger,
                surface,
                ..
            } = vk_ctx;
            drop(vk_ctx);
            vkDestroyDevice(device, ptr::null());

            // destroy debug_messenger
            vk_destroy_debug_utils_messenger_ext(instance, debug_messenger);

            vkDestroySurfaceKHR(instance, surface, ptr::null());

            // We need to close the display before destroying the vulkan instance to avoid segfaults!
            XCloseDisplay(platform.dpy);

            vkDestroyInstance(instance, ptr::null());
        }
    }
}

fn recreate_swapchain(vk_ctx: &mut VkContext) {
    unsafe {
        let VkContext {
            device,
            physical_device,
            surface,
            surface_format,
            ..
        } = *vk_ctx;
        vkDeviceWaitIdle(device);

        cleanup_swapchain(vk_ctx);

        let surface_caps = vk_get_physical_device_surface_capabilities_khr(physical_device, surface);
        let swapchain = vk_create_swapchain_khr(device, surface, surface_caps, surface_format);
        let image_views: Vec<_> = vk_get_swapchain_images_khr(device, swapchain)
            .iter()
            .map(|image| vk_create_image_view(device, *image, surface_format.format, VK_IMAGE_ASPECT_COLOR_BIT.into()))
            .collect();
        let render_pass = vk_create_render_pass(device, surface_format.format);
        let pipeline_layout = create_pipeline_layout(device, vk_ctx.descriptor_set_layout);
        let graphics_pipeline = create_graphics_pipeline(device, pipeline_layout, render_pass, surface_caps);

        // Create Depth Resources
        let depth_image = create_image(
            &vk_ctx,
            surface_caps.currentExtent.width,
            surface_caps.currentExtent.height,
            VK_FORMAT_D32_SFLOAT,
            VK_IMAGE_TILING_OPTIMAL,
            VK_IMAGE_USAGE_DEPTH_STENCIL_ATTACHMENT_BIT.into(),
            VK_MEMORY_PROPERTY_DEVICE_LOCAL_BIT.into(),
            VK_IMAGE_ASPECT_DEPTH_BIT.into(),
        );

        let framebuffers = create_framebuffers(device, render_pass, &image_views, depth_image.view, surface_caps);

        vk_ctx.surface_caps = surface_caps;
        vk_ctx.swapchain = swapchain;
        vk_ctx.swapchain_image_views = image_views;
        vk_ctx.render_pass = render_pass;
        vk_ctx.pipeline_layout = pipeline_layout;
        vk_ctx.graphics_pipeline = graphics_pipeline;
        vk_ctx.depth_image = depth_image;
        vk_ctx.framebuffers = framebuffers;
    }
}

fn vk_create_render_pass(device: VkDevice, format: VkFormat) -> VkRenderPass {
    unsafe {
        let mut render_pass = VkRenderPass::default();
        check!(vkCreateRenderPass(
            device,
            &VkRenderPassCreateInfo {
                attachmentCount: 2,
                pAttachments: [
                    VkAttachmentDescription {
                        flags: 0.into(),
                        format,
                        samples: VK_SAMPLE_COUNT_1_BIT.into(),
                        loadOp: VK_ATTACHMENT_LOAD_OP_CLEAR,
                        storeOp: VK_ATTACHMENT_STORE_OP_STORE,
                        stencilLoadOp: VK_ATTACHMENT_LOAD_OP_DONT_CARE,
                        stencilStoreOp: VK_ATTACHMENT_STORE_OP_DONT_CARE,
                        initialLayout: VK_IMAGE_LAYOUT_UNDEFINED,
                        finalLayout: VK_IMAGE_LAYOUT_PRESENT_SRC_KHR
                    },
                    VkAttachmentDescription {
                        flags: 0.into(),
                        format: VK_FORMAT_D32_SFLOAT, // TODO: find_depth_format()
                        samples: VK_SAMPLE_COUNT_1_BIT.into(),
                        loadOp: VK_ATTACHMENT_LOAD_OP_CLEAR,
                        storeOp: VK_ATTACHMENT_STORE_OP_DONT_CARE,
                        stencilLoadOp: VK_ATTACHMENT_LOAD_OP_DONT_CARE,
                        stencilStoreOp: VK_ATTACHMENT_STORE_OP_DONT_CARE,
                        initialLayout: VK_IMAGE_LAYOUT_UNDEFINED,
                        finalLayout: VK_IMAGE_LAYOUT_DEPTH_STENCIL_ATTACHMENT_OPTIMAL,
                    }
                ]
                .as_ptr(),
                subpassCount: 1,
                pSubpasses: &VkSubpassDescription {
                    pipelineBindPoint: VK_PIPELINE_BIND_POINT_GRAPHICS,
                    colorAttachmentCount: 1,
                    pColorAttachments: &VkAttachmentReference {
                        attachment: 0,
                        layout: VK_IMAGE_LAYOUT_COLOR_ATTACHMENT_OPTIMAL,
                    },
                    pDepthStencilAttachment: &VkAttachmentReference {
                        attachment: 1,
                        layout: VK_IMAGE_LAYOUT_DEPTH_STENCIL_ATTACHMENT_OPTIMAL,
                    },
                    ..VkSubpassDescription::default()
                },
                dependencyCount: 1,
                pDependencies: &VkSubpassDependency {
                    srcSubpass: VK_SUBPASS_EXTERNAL,
                    dstSubpass: 0,
                    srcStageMask: (VK_PIPELINE_STAGE_COLOR_ATTACHMENT_OUTPUT_BIT
                        | VK_PIPELINE_STAGE_EARLY_FRAGMENT_TESTS_BIT)
                        .into(),
                    dstStageMask: (VK_PIPELINE_STAGE_COLOR_ATTACHMENT_OUTPUT_BIT
                        | VK_PIPELINE_STAGE_EARLY_FRAGMENT_TESTS_BIT)
                        .into(),
                    srcAccessMask: 0.into(),
                    dstAccessMask: (VK_ACCESS_COLOR_ATTACHMENT_WRITE_BIT
                        | VK_ACCESS_DEPTH_STENCIL_ATTACHMENT_WRITE_BIT)
                        .into(),
                    dependencyFlags: 0.into(),
                },
                ..VkRenderPassCreateInfo::default()
            },
            ptr::null(),
            &mut render_pass,
        ));
        render_pass
    }
}

fn create_pipeline_layout(device: VkDevice, descriptor_set_layout: VkDescriptorSetLayout) -> VkPipelineLayout {
    unsafe {
        let mut pipeline_layout = VkPipelineLayout::default();
        check!(vkCreatePipelineLayout(
            device,
            &VkPipelineLayoutCreateInfo {
                setLayoutCount: 1,
                pSetLayouts: &descriptor_set_layout,
                ..VkPipelineLayoutCreateInfo::default()
            },
            ptr::null(),
            &mut pipeline_layout
        ));
        pipeline_layout
    }
}

fn create_graphics_pipeline(
    device: VkDevice,
    pipeline_layout: VkPipelineLayout,
    render_pass: VkRenderPass,
    surface_caps: VkSurfaceCapabilitiesKHR,
) -> VkPipeline {
    unsafe {
        let vs_code = fs::read("assets/shaders/shader.vert.spv").expect("Failed to load vertex shader");
        let fs_code = fs::read("assets/shaders/shader.frag.spv").expect("Failed to load fragment shader");

        let mut vs_shader_module = VkShaderModule::default();
        check!(vkCreateShaderModule(
            device,
            &VkShaderModuleCreateInfo {
                codeSize: vs_code.len(),
                pCode: vs_code.as_ptr() as *const u32,
                ..VkShaderModuleCreateInfo::default()
            },
            ptr::null(),
            &mut vs_shader_module
        ));
        let mut fs_shader_module = VkShaderModule::default();
        check!(vkCreateShaderModule(
            device,
            &VkShaderModuleCreateInfo {
                codeSize: fs_code.len(),
                pCode: fs_code.as_ptr() as *const u32,
                ..VkShaderModuleCreateInfo::default()
            },
            ptr::null(),
            &mut fs_shader_module
        ));

        let mut graphics_pipeline = VkPipeline::default();
        check!(vkCreateGraphicsPipelines(
            device,
            VkPipelineCache::default(),
            1,
            &VkGraphicsPipelineCreateInfo {
                stageCount: 2,
                pStages: [
                    VkPipelineShaderStageCreateInfo {
                        stage: VK_SHADER_STAGE_VERTEX_BIT.into(),
                        module: vs_shader_module,
                        pName: cstr!("main"),
                        ..VkPipelineShaderStageCreateInfo::default()
                    },
                    VkPipelineShaderStageCreateInfo {
                        stage: VK_SHADER_STAGE_FRAGMENT_BIT.into(),
                        module: fs_shader_module,
                        pName: cstr!("main"),
                        ..VkPipelineShaderStageCreateInfo::default()
                    },
                ]
                .as_ptr(),
                pVertexInputState: &VkPipelineVertexInputStateCreateInfo {
                    vertexBindingDescriptionCount: 1,
                    pVertexBindingDescriptions: &Vertex::get_binding_description(),
                    vertexAttributeDescriptionCount: Vertex::get_attribute_descriptions().len() as u32,
                    pVertexAttributeDescriptions: Vertex::get_attribute_descriptions().as_ptr(),
                    ..VkPipelineVertexInputStateCreateInfo::default()
                },
                pInputAssemblyState: &VkPipelineInputAssemblyStateCreateInfo {
                    topology: VK_PRIMITIVE_TOPOLOGY_TRIANGLE_LIST,
                    ..VkPipelineInputAssemblyStateCreateInfo::default()
                },
                pTessellationState: ptr::null(),
                pViewportState: &VkPipelineViewportStateCreateInfo {
                    viewportCount: 1,
                    pViewports: &VkViewport {
                        x: 0.0,
                        y: 0.0,
                        width: surface_caps.currentExtent.width as f32,
                        height: surface_caps.currentExtent.height as f32,
                        minDepth: 0.0,
                        maxDepth: 1.0,
                    },
                    scissorCount: 1,
                    pScissors: &VkRect2D {
                        offset: VkOffset2D::default(),
                        extent: surface_caps.currentExtent,
                    },
                    ..VkPipelineViewportStateCreateInfo::default()
                },
                pRasterizationState: &VkPipelineRasterizationStateCreateInfo {
                    polygonMode: VK_POLYGON_MODE_FILL,
                    cullMode: VK_CULL_MODE_BACK_BIT.into(),
                    frontFace: VK_FRONT_FACE_COUNTER_CLOCKWISE,
                    lineWidth: 1.0,
                    ..VkPipelineRasterizationStateCreateInfo::default()
                },
                pMultisampleState: &VkPipelineMultisampleStateCreateInfo {
                    rasterizationSamples: VK_SAMPLE_COUNT_1_BIT.into(),
                    minSampleShading: 1.0,
                    ..VkPipelineMultisampleStateCreateInfo::default()
                },
                pDepthStencilState: &VkPipelineDepthStencilStateCreateInfo {
                    depthTestEnable: VK_TRUE,
                    depthWriteEnable: VK_TRUE,
                    depthCompareOp: VK_COMPARE_OP_LESS,
                    depthBoundsTestEnable: VK_FALSE,
                    stencilTestEnable: VK_FALSE,
                    front: VkStencilOpState::default(),
                    back: VkStencilOpState::default(),
                    minDepthBounds: 0.0,
                    maxDepthBounds: 1.0,
                    ..VkPipelineDepthStencilStateCreateInfo::default()
                },
                pColorBlendState: &VkPipelineColorBlendStateCreateInfo {
                    logicOp: VK_LOGIC_OP_COPY,
                    attachmentCount: 1,
                    pAttachments: &VkPipelineColorBlendAttachmentState {
                        blendEnable: VK_TRUE,
                        srcColorBlendFactor: VK_BLEND_FACTOR_SRC_ALPHA,
                        dstColorBlendFactor: VK_BLEND_FACTOR_ONE_MINUS_SRC_ALPHA,
                        colorBlendOp: VK_BLEND_OP_ADD,
                        srcAlphaBlendFactor: VK_BLEND_FACTOR_ONE,
                        dstAlphaBlendFactor: VK_BLEND_FACTOR_ZERO,
                        alphaBlendOp: VK_BLEND_OP_ADD,
                        colorWriteMask: (VK_COLOR_COMPONENT_R_BIT
                            | VK_COLOR_COMPONENT_G_BIT
                            | VK_COLOR_COMPONENT_B_BIT
                            | VK_COLOR_COMPONENT_A_BIT)
                            .into(),
                    },
                    ..VkPipelineColorBlendStateCreateInfo::default()
                },
                pDynamicState: &VkPipelineDynamicStateCreateInfo {
                    dynamicStateCount: 2,
                    pDynamicStates: [VK_DYNAMIC_STATE_VIEWPORT, VK_DYNAMIC_STATE_SCISSOR].as_ptr(),
                    ..VkPipelineDynamicStateCreateInfo::default()
                },
                layout: pipeline_layout,
                renderPass: render_pass,
                subpass: 0,
                basePipelineIndex: -1,
                ..VkGraphicsPipelineCreateInfo::default()
            },
            ptr::null(),
            &mut graphics_pipeline
        ));

        vkDestroyShaderModule(device, fs_shader_module, ptr::null());
        vkDestroyShaderModule(device, vs_shader_module, ptr::null());

        graphics_pipeline
    }
}

fn create_framebuffers(
    device: VkDevice,
    render_pass: VkRenderPass,
    swapchain_image_views: &[VkImageView],
    depth_image_view: VkImageView,
    surface_caps: VkSurfaceCapabilitiesKHR,
) -> Vec<VkFramebuffer> {
    unsafe {
        let mut framebuffers = vec![VkFramebuffer::default(); swapchain_image_views.len()];
        for i in 0..swapchain_image_views.len() {
            check!(vkCreateFramebuffer(
                device,
                &VkFramebufferCreateInfo {
                    renderPass: render_pass,
                    attachmentCount: 2,
                    pAttachments: [swapchain_image_views[i], depth_image_view].as_ptr(),
                    width: surface_caps.currentExtent.width,
                    height: surface_caps.currentExtent.height,
                    layers: 1,
                    ..VkFramebufferCreateInfo::default()
                },
                ptr::null(),
                &mut framebuffers[i]
            ));
        }
        framebuffers
    }
}

fn create_descriptor_pool(device: VkDevice) -> VkDescriptorPool {
    unsafe {
        let mut descriptor_pool = VkDescriptorPool::default();
        let pool_sizes = [
            VkDescriptorPoolSize::new(VK_DESCRIPTOR_TYPE_UNIFORM_BUFFER, MAX_FRAMES_IN_FLIGHT),
            VkDescriptorPoolSize::new(VK_DESCRIPTOR_TYPE_STORAGE_BUFFER, MAX_FRAMES_IN_FLIGHT),
            VkDescriptorPoolSize::new(VK_DESCRIPTOR_TYPE_COMBINED_IMAGE_SAMPLER, MAX_FRAMES_IN_FLIGHT),
        ];
        check!(vkCreateDescriptorPool(
            device,
            &VkDescriptorPoolCreateInfo {
                maxSets: MAX_FRAMES_IN_FLIGHT as u32,
                poolSizeCount: pool_sizes.len() as u32,
                pPoolSizes: pool_sizes.as_ptr(),
                ..VkDescriptorPoolCreateInfo::default()
            },
            ptr::null(),
            &mut descriptor_pool
        ));
        descriptor_pool
    }
}

fn cleanup_swapchain(vk_ctx: &mut VkContext) {
    unsafe {
        vk_ctx.framebuffers.iter().for_each(|fb| vkDestroyFramebuffer(vk_ctx.device, *fb, ptr::null()));
        vkDestroyPipeline(vk_ctx.device, vk_ctx.graphics_pipeline, ptr::null());
        vkDestroyRenderPass(vk_ctx.device, vk_ctx.render_pass, ptr::null());
        vkDestroyPipelineLayout(vk_ctx.device, vk_ctx.pipeline_layout, ptr::null());
        vk_ctx.swapchain_image_views.iter().for_each(|view| vkDestroyImageView(vk_ctx.device, *view, ptr::null()));
        vkDestroySwapchainKHR(vk_ctx.device, vk_ctx.swapchain, ptr::null());
    }
}

fn find_memory_type(vk_ctx: &VkContext, type_filter: u32, properties: VkMemoryPropertyFlags) -> u32 {
    let mem_properties = &vk_ctx.physical_device_meta.mem_props;

    for i in 0..mem_properties.memoryTypeCount {
        if type_filter & (1 << i) != 0
            && mem_properties.memoryTypes[i as usize].propertyFlags.value & properties.value == properties.value
        {
            return i;
        }
    }

    panic!("Failed to find suitable memory type!");
}

fn copy_buffer(
    device: VkDevice,
    command_pool: VkCommandPool,
    graphics_queue: VkQueue,
    src_buffer: VkBuffer,
    dst_buffer: VkBuffer,
    size: usize,
) {
    let command_buffer = begin_single_time_commands(device, command_pool);
    unsafe { vkCmdCopyBuffer(command_buffer, src_buffer, dst_buffer, 1, &VkBufferCopy::new(0, 0, size)) };
    end_single_time_commands(device, graphics_queue, command_pool, command_buffer);
}

fn create_vertex_buffer(vk_ctx: &VkContext, vertices: &[Vertex]) -> Buffer {
    let buffer_size = mem::size_of_val(&vertices[0]) * vertices.len();
    let staging_buffer = create_buffer(
        vk_ctx,
        buffer_size,
        VK_BUFFER_USAGE_TRANSFER_SRC_BIT.into(),
        (VK_MEMORY_PROPERTY_HOST_VISIBLE_BIT | VK_MEMORY_PROPERTY_HOST_COHERENT_BIT).into(),
    );

    vk_map_memory_copy(vk_ctx.device, staging_buffer.memory, vertices.as_ptr(), buffer_size);

    let vertex_buffer = create_buffer(
        vk_ctx,
        buffer_size,
        (VK_BUFFER_USAGE_TRANSFER_DST_BIT | VK_BUFFER_USAGE_VERTEX_BUFFER_BIT).into(),
        VK_MEMORY_PROPERTY_DEVICE_LOCAL_BIT.into(),
    );

    copy_buffer(
        vk_ctx.device,
        vk_ctx.command_pool,
        vk_ctx.graphics_queue,
        staging_buffer.buffer,
        vertex_buffer.buffer,
        buffer_size,
    );

    vertex_buffer
}

fn create_index_buffer(vk_ctx: &VkContext, indices: &[u32]) -> Buffer {
    let buffer_size = mem::size_of_val(&indices[0]) * indices.len();
    let staging_buffer = create_buffer(
        vk_ctx,
        buffer_size,
        VK_BUFFER_USAGE_TRANSFER_SRC_BIT.into(),
        (VK_MEMORY_PROPERTY_HOST_VISIBLE_BIT | VK_MEMORY_PROPERTY_HOST_COHERENT_BIT).into(),
    );

    vk_map_memory_copy(vk_ctx.device, staging_buffer.memory, indices.as_ptr(), buffer_size);

    let index_buffer = create_buffer(
        vk_ctx,
        buffer_size,
        (VK_BUFFER_USAGE_TRANSFER_DST_BIT | VK_BUFFER_USAGE_INDEX_BUFFER_BIT).into(),
        VK_MEMORY_PROPERTY_DEVICE_LOCAL_BIT.into(),
    );

    copy_buffer(
        vk_ctx.device,
        vk_ctx.command_pool,
        vk_ctx.graphics_queue,
        staging_buffer.buffer,
        index_buffer.buffer,
        buffer_size,
    );

    index_buffer
}

fn create_buffer(
    vk_ctx: &VkContext,
    size: usize,
    usage: VkBufferUsageFlags,
    properties: VkMemoryPropertyFlags,
) -> Buffer {
    unsafe {
        let mut buffer = VkBuffer::default();
        check!(vkCreateBuffer(
            vk_ctx.device,
            &VkBufferCreateInfo {
                size: size as VkDeviceSize,
                usage,
                ..VkBufferCreateInfo::default()
            },
            ptr::null(),
            &mut buffer
        ));
        let mut mem_requirements = VkMemoryRequirements::default();
        vkGetBufferMemoryRequirements(vk_ctx.device, buffer, &mut mem_requirements);

        let mut memory = VkDeviceMemory::default();
        check!(vkAllocateMemory(
            vk_ctx.device,
            &VkMemoryAllocateInfo {
                allocationSize: mem_requirements.size,
                memoryTypeIndex: find_memory_type(&vk_ctx, mem_requirements.memoryTypeBits, properties),
                ..VkMemoryAllocateInfo::default()
            },
            ptr::null(),
            &mut memory,
        ));

        check!(vkBindBufferMemory(vk_ctx.device, buffer, memory, 0));

        Buffer {
            device: vk_ctx.device,
            buffer,
            memory,
        }
    }
}

fn create_image(
    vk_ctx: &VkContext,
    width: u32,
    height: u32,
    format: VkFormat,
    tiling: VkImageTiling,
    usage: VkImageUsageFlags,
    mem_props: VkMemoryPropertyFlags,
    aspect: VkImageAspectFlags,
) -> Image {
    unsafe {
        let mut image = VkImage::default();
        check!(vkCreateImage(
            vk_ctx.device,
            &VkImageCreateInfo {
                imageType: VK_IMAGE_TYPE_2D,
                format,
                extent: VkExtent3D {
                    width: width,
                    height: height,
                    depth: 1,
                },
                mipLevels: 1,
                arrayLayers: 1,
                samples: VK_SAMPLE_COUNT_1_BIT.into(), // TODO: VkSampleCountFlagBits
                tiling,
                usage,
                sharingMode: VK_SHARING_MODE_EXCLUSIVE,
                initialLayout: VK_IMAGE_LAYOUT_UNDEFINED,
                ..VkImageCreateInfo::default()
            },
            ptr::null(),
            &mut image
        ));

        let mut memory_requirements = VkMemoryRequirements::default();
        vkGetImageMemoryRequirements(vk_ctx.device, image, &mut memory_requirements);

        let mut memory = VkDeviceMemory::default();
        check!(vkAllocateMemory(
            vk_ctx.device,
            &VkMemoryAllocateInfo {
                allocationSize: memory_requirements.size,
                memoryTypeIndex: find_memory_type(&vk_ctx, memory_requirements.memoryTypeBits, mem_props),
                ..VkMemoryAllocateInfo::default()
            },
            ptr::null(),
            &mut memory,
        ));

        check!(vkBindImageMemory(vk_ctx.device, image, memory, 0));

        let view = vk_create_image_view(vk_ctx.device, image, format, aspect.into());

        Image {
            device: vk_ctx.device,
            image,
            memory,
            view,
        }
    }
}
>>>>>>> f754062e

#[allow(dead_code)]
fn generate_glyphs<P: AsRef<str>>(path: P) {
    unsafe {
        let mut width = 0;
        let mut height = 0;
        let mut channels = 0;
        let mut path = path.as_ref().to_string();
        path.push(0 as char);
        let pixels = stbi_load(path.as_ptr() as *const i8, &mut width, &mut height, &mut channels, 1);

        // 7x9 quads with 1 pixel of padding
        let mut glyphs = vec![];
        for row in 0..6 {
            for col in 0..18 {
                let quad = (7 * col, 9 * row, 7, 9);
                let mut glyph = vec![];
                for y in quad.1 + 1..quad.1 + 9 - 1 {
                    for x in quad.0 + 1..quad.0 + 7 - 1 {
                        glyph.push(if *pixels.offset((y * width + x) as isize) == 0 {
                            0
                        } else {
                            1
                        });
                    }
                }
                glyphs.push(glyph);
            }
        }
        println!("{:?}", glyphs);
    }
<<<<<<< HEAD
}
=======
}

fn create_texture_image<P: AsRef<str>>(vk_ctx: &VkContext, path: P) -> Image {
    unsafe {
        let mut width = 0;
        let mut height = 0;
        let mut channels = 0;
        let mut path = path.as_ref().to_string();
        path.push(0 as char);
        let pixels = stbi_load(path.as_ptr() as *const i8, &mut width, &mut height, &mut channels, 4);
        assert!(!pixels.is_null());
        let image_size = width * height * 4;

        let staging_buffer = create_buffer(
            vk_ctx,
            image_size as usize,
            VK_BUFFER_USAGE_TRANSFER_SRC_BIT.into(),
            (VK_MEMORY_PROPERTY_HOST_VISIBLE_BIT | VK_MEMORY_PROPERTY_HOST_COHERENT_BIT).into(),
        );
        vk_map_memory_copy(vk_ctx.device, staging_buffer.memory, pixels, image_size as usize);

        stbi_image_free(pixels as *mut c_void);

        let texture_image = create_image(
            vk_ctx,
            width as u32,
            height as u32,
            VK_FORMAT_R8G8B8A8_SRGB,
            VK_IMAGE_TILING_OPTIMAL,
            (VK_IMAGE_USAGE_TRANSFER_DST_BIT | VK_IMAGE_USAGE_SAMPLED_BIT).into(),
            VK_MEMORY_PROPERTY_DEVICE_LOCAL_BIT.into(),
            VK_IMAGE_ASPECT_COLOR_BIT.into(),
        );

        transition_image_layout(
            vk_ctx.device,
            vk_ctx.graphics_queue,
            vk_ctx.command_pool,
            texture_image.image,
            VK_FORMAT_R8G8B8A8_SRGB,
            VK_IMAGE_LAYOUT_UNDEFINED,
            VK_IMAGE_LAYOUT_TRANSFER_DST_OPTIMAL,
        );

        copy_buffer_to_image(
            vk_ctx.device,
            vk_ctx.graphics_queue,
            vk_ctx.command_pool,
            staging_buffer.buffer,
            texture_image.image,
            width as u32,
            height as u32,
        );

        transition_image_layout(
            vk_ctx.device,
            vk_ctx.graphics_queue,
            vk_ctx.command_pool,
            texture_image.image,
            VK_FORMAT_R8G8B8A8_SRGB,
            VK_IMAGE_LAYOUT_TRANSFER_DST_OPTIMAL,
            VK_IMAGE_LAYOUT_SHADER_READ_ONLY_OPTIMAL,
        );

        texture_image
    }
}

pub const GLYPH_WIDTH: usize = 5;
pub const GLYPH_HEIGHT: usize = 7;
pub type Glyph = [u8; 35]; // GLYPH_WIDTH * GLYPH_HEIGHT
pub const GLYPHS: [Glyph; 95] = [
    [0, 0, 0, 0, 0, 0, 0, 0, 0, 0, 0, 0, 0, 0, 0, 0, 0, 0, 0, 0, 0, 0, 0, 0, 0, 0, 0, 0, 0, 0, 0, 0, 0, 0, 0], // <Space>
    [0, 0, 1, 0, 0, 0, 0, 1, 0, 0, 0, 0, 1, 0, 0, 0, 0, 1, 0, 0, 0, 0, 1, 0, 0, 0, 0, 0, 0, 0, 0, 0, 1, 0, 0], // !
    [0, 1, 0, 1, 0, 0, 1, 0, 1, 0, 0, 0, 0, 0, 0, 0, 0, 0, 0, 0, 0, 0, 0, 0, 0, 0, 0, 0, 0, 0, 0, 0, 0, 0, 0], // "
    [0, 1, 0, 1, 0, 0, 1, 0, 1, 0, 1, 1, 1, 1, 1, 0, 1, 0, 1, 0, 1, 1, 1, 1, 1, 0, 1, 0, 1, 0, 0, 1, 0, 1, 0], // #
    [0, 0, 1, 0, 0, 0, 1, 1, 1, 1, 1, 0, 1, 0, 0, 0, 1, 1, 1, 0, 0, 0, 1, 0, 1, 1, 1, 1, 1, 0, 0, 0, 1, 0, 0], // $
    [1, 1, 0, 0, 0, 1, 1, 0, 0, 1, 0, 0, 0, 1, 0, 0, 0, 1, 0, 0, 0, 1, 0, 0, 0, 1, 0, 0, 1, 1, 0, 0, 0, 1, 1], // %
    [0, 1, 1, 1, 0, 1, 0, 0, 1, 0, 1, 0, 1, 0, 0, 0, 1, 0, 0, 0, 1, 0, 1, 0, 1, 1, 0, 0, 1, 0, 0, 1, 1, 0, 1], // &
    [0, 0, 1, 0, 0, 0, 0, 1, 0, 0, 0, 0, 0, 0, 0, 0, 0, 0, 0, 0, 0, 0, 0, 0, 0, 0, 0, 0, 0, 0, 0, 0, 0, 0, 0], // '
    [0, 0, 0, 1, 0, 0, 0, 1, 0, 0, 0, 1, 0, 0, 0, 0, 1, 0, 0, 0, 0, 1, 0, 0, 0, 0, 0, 1, 0, 0, 0, 0, 0, 1, 0], // (
    [0, 1, 0, 0, 0, 0, 0, 1, 0, 0, 0, 0, 0, 1, 0, 0, 0, 0, 1, 0, 0, 0, 0, 1, 0, 0, 0, 1, 0, 0, 0, 1, 0, 0, 0], // )
    [0, 0, 0, 0, 0, 1, 0, 1, 0, 1, 0, 1, 1, 1, 0, 1, 1, 1, 1, 1, 0, 1, 1, 1, 0, 1, 0, 1, 0, 1, 0, 0, 0, 0, 0], // *
    [0, 0, 0, 0, 0, 0, 0, 1, 0, 0, 0, 0, 1, 0, 0, 1, 1, 1, 1, 1, 0, 0, 1, 0, 0, 0, 0, 1, 0, 0, 0, 0, 0, 0, 0], // +
    [0, 0, 0, 0, 0, 0, 0, 0, 0, 0, 0, 0, 0, 0, 0, 0, 0, 0, 0, 0, 0, 0, 1, 0, 0, 0, 0, 1, 0, 0, 0, 1, 0, 0, 0], // ,
    [0, 0, 0, 0, 0, 0, 0, 0, 0, 0, 0, 0, 0, 0, 0, 1, 1, 1, 1, 1, 0, 0, 0, 0, 0, 0, 0, 0, 0, 0, 0, 0, 0, 0, 0], // -
    [0, 0, 0, 0, 0, 0, 0, 0, 0, 0, 0, 0, 0, 0, 0, 0, 0, 0, 0, 0, 0, 0, 0, 0, 0, 0, 0, 0, 0, 0, 0, 0, 1, 0, 0], // .
    [0, 0, 0, 0, 0, 0, 0, 0, 0, 1, 0, 0, 0, 1, 0, 0, 0, 1, 0, 0, 0, 1, 0, 0, 0, 1, 0, 0, 0, 0, 0, 0, 0, 0, 0], // /
    [0, 1, 1, 1, 0, 1, 0, 0, 0, 1, 1, 0, 0, 1, 1, 1, 0, 1, 0, 1, 1, 1, 0, 0, 1, 1, 0, 0, 0, 1, 0, 1, 1, 1, 0], // 0
    [0, 0, 1, 0, 0, 0, 1, 1, 0, 0, 1, 0, 1, 0, 0, 0, 0, 1, 0, 0, 0, 0, 1, 0, 0, 0, 0, 1, 0, 0, 1, 1, 1, 1, 1], // 1
    [0, 1, 1, 1, 0, 1, 0, 0, 0, 1, 0, 0, 0, 0, 1, 0, 0, 0, 1, 0, 0, 0, 1, 0, 0, 0, 1, 0, 0, 0, 1, 1, 1, 1, 1], // 2
    [0, 1, 1, 1, 0, 1, 0, 0, 0, 1, 0, 0, 0, 0, 1, 0, 0, 1, 1, 0, 0, 0, 0, 0, 1, 1, 0, 0, 0, 1, 0, 1, 1, 1, 0], // 3
    [0, 0, 1, 1, 0, 0, 1, 0, 1, 0, 1, 0, 0, 1, 0, 1, 1, 1, 1, 1, 0, 0, 0, 1, 0, 0, 0, 0, 1, 0, 0, 0, 0, 1, 0], // 4
    [1, 1, 1, 1, 1, 1, 0, 0, 0, 0, 1, 0, 0, 0, 0, 1, 1, 1, 1, 0, 0, 0, 0, 0, 1, 0, 0, 0, 0, 1, 1, 1, 1, 1, 0], // 5
    [0, 1, 1, 1, 0, 1, 0, 0, 0, 0, 1, 0, 0, 0, 0, 1, 1, 1, 1, 0, 1, 0, 0, 0, 1, 1, 0, 0, 0, 1, 0, 1, 1, 1, 0], // 6
    [1, 1, 1, 1, 1, 0, 0, 0, 0, 1, 0, 0, 0, 1, 0, 0, 0, 1, 0, 0, 0, 1, 0, 0, 0, 0, 1, 0, 0, 0, 0, 1, 0, 0, 0], // 7
    [0, 1, 1, 1, 0, 1, 0, 0, 0, 1, 1, 0, 0, 0, 1, 0, 1, 1, 1, 0, 1, 0, 0, 0, 1, 1, 0, 0, 0, 1, 0, 1, 1, 1, 0], // 8
    [0, 1, 1, 1, 0, 1, 0, 0, 0, 1, 1, 0, 0, 0, 1, 0, 1, 1, 1, 1, 0, 0, 0, 0, 1, 0, 0, 0, 0, 1, 0, 1, 1, 1, 0], // 9
    [0, 0, 0, 0, 0, 0, 0, 1, 0, 0, 0, 0, 0, 0, 0, 0, 0, 0, 0, 0, 0, 0, 0, 0, 0, 0, 0, 1, 0, 0, 0, 0, 0, 0, 0], // :
    [0, 0, 0, 0, 0, 0, 0, 1, 0, 0, 0, 0, 0, 0, 0, 0, 0, 0, 0, 0, 0, 0, 1, 0, 0, 0, 0, 1, 0, 0, 0, 1, 0, 0, 0], // ;
    [0, 0, 0, 0, 0, 0, 0, 0, 1, 0, 0, 0, 1, 0, 0, 0, 1, 0, 0, 0, 0, 0, 1, 0, 0, 0, 0, 0, 1, 0, 0, 0, 0, 0, 0], // <
    [0, 0, 0, 0, 0, 0, 0, 0, 0, 0, 1, 1, 1, 1, 1, 0, 0, 0, 0, 0, 1, 1, 1, 1, 1, 0, 0, 0, 0, 0, 0, 0, 0, 0, 0], // =
    [0, 0, 0, 0, 0, 0, 1, 0, 0, 0, 0, 0, 1, 0, 0, 0, 0, 0, 1, 0, 0, 0, 1, 0, 0, 0, 1, 0, 0, 0, 0, 0, 0, 0, 0], // >
    [0, 1, 1, 1, 0, 1, 0, 0, 0, 1, 1, 0, 0, 0, 1, 0, 0, 0, 1, 0, 0, 0, 1, 0, 0, 0, 0, 0, 0, 0, 0, 0, 1, 0, 0], // ?
    [0, 1, 1, 1, 0, 1, 0, 0, 0, 1, 1, 0, 1, 1, 1, 1, 0, 1, 0, 1, 1, 0, 1, 1, 1, 1, 0, 0, 0, 0, 0, 1, 1, 1, 0], // @
    [0, 1, 1, 1, 0, 1, 0, 0, 0, 1, 1, 0, 0, 0, 1, 1, 1, 1, 1, 1, 1, 0, 0, 0, 1, 1, 0, 0, 0, 1, 1, 0, 0, 0, 1], // A
    [1, 1, 1, 1, 0, 1, 0, 0, 0, 1, 1, 0, 0, 0, 1, 1, 1, 1, 1, 0, 1, 0, 0, 0, 1, 1, 0, 0, 0, 1, 1, 1, 1, 1, 0], // B
    [0, 1, 1, 1, 0, 1, 0, 0, 0, 1, 1, 0, 0, 0, 0, 1, 0, 0, 0, 0, 1, 0, 0, 0, 0, 1, 0, 0, 0, 1, 0, 1, 1, 1, 0], // C
    [1, 1, 1, 1, 0, 1, 0, 0, 0, 1, 1, 0, 0, 0, 1, 1, 0, 0, 0, 1, 1, 0, 0, 0, 1, 1, 0, 0, 0, 1, 1, 1, 1, 1, 0], // D
    [1, 1, 1, 1, 1, 1, 0, 0, 0, 0, 1, 0, 0, 0, 0, 1, 1, 1, 1, 0, 1, 0, 0, 0, 0, 1, 0, 0, 0, 0, 1, 1, 1, 1, 1], // E
    [1, 1, 1, 1, 1, 1, 0, 0, 0, 0, 1, 0, 0, 0, 0, 1, 1, 1, 1, 0, 1, 0, 0, 0, 0, 1, 0, 0, 0, 0, 1, 0, 0, 0, 0], // F
    [0, 1, 1, 1, 0, 1, 0, 0, 0, 1, 1, 0, 0, 0, 0, 1, 0, 0, 0, 0, 1, 0, 0, 1, 1, 1, 0, 0, 0, 1, 0, 1, 1, 1, 0], // G
    [1, 0, 0, 0, 1, 1, 0, 0, 0, 1, 1, 0, 0, 0, 1, 1, 1, 1, 1, 1, 1, 0, 0, 0, 1, 1, 0, 0, 0, 1, 1, 0, 0, 0, 1], // H
    [1, 1, 1, 1, 1, 0, 0, 1, 0, 0, 0, 0, 1, 0, 0, 0, 0, 1, 0, 0, 0, 0, 1, 0, 0, 0, 0, 1, 0, 0, 1, 1, 1, 1, 1], // I
    [1, 1, 1, 1, 1, 0, 0, 0, 0, 1, 0, 0, 0, 0, 1, 0, 0, 0, 0, 1, 0, 0, 0, 0, 1, 1, 0, 0, 0, 1, 0, 1, 1, 1, 0], // J
    [1, 0, 0, 0, 1, 1, 0, 0, 0, 1, 1, 0, 0, 1, 0, 1, 1, 1, 0, 0, 1, 0, 0, 1, 0, 1, 0, 0, 0, 1, 1, 0, 0, 0, 1], // K
    [1, 0, 0, 0, 0, 1, 0, 0, 0, 0, 1, 0, 0, 0, 0, 1, 0, 0, 0, 0, 1, 0, 0, 0, 0, 1, 0, 0, 0, 0, 1, 1, 1, 1, 1], // L
    [1, 0, 0, 0, 1, 1, 1, 0, 1, 1, 1, 0, 1, 0, 1, 1, 0, 0, 0, 1, 1, 0, 0, 0, 1, 1, 0, 0, 0, 1, 1, 0, 0, 0, 1], // M
    [1, 0, 0, 0, 1, 1, 0, 0, 0, 1, 1, 1, 0, 0, 1, 1, 0, 1, 0, 1, 1, 0, 0, 1, 1, 1, 0, 0, 0, 1, 1, 0, 0, 0, 1], // N
    [0, 1, 1, 1, 0, 1, 0, 0, 0, 1, 1, 0, 0, 0, 1, 1, 0, 0, 0, 1, 1, 0, 0, 0, 1, 1, 0, 0, 0, 1, 0, 1, 1, 1, 0], // O
    [1, 1, 1, 1, 0, 1, 0, 0, 0, 1, 1, 0, 0, 0, 1, 1, 1, 1, 1, 0, 1, 0, 0, 0, 0, 1, 0, 0, 0, 0, 1, 0, 0, 0, 0], // P
    [0, 1, 1, 1, 0, 1, 0, 0, 0, 1, 1, 0, 0, 0, 1, 1, 0, 0, 0, 1, 1, 0, 1, 0, 1, 1, 0, 0, 1, 0, 0, 1, 1, 0, 1], // Q
    [1, 1, 1, 1, 0, 1, 0, 0, 0, 1, 1, 0, 0, 0, 1, 1, 1, 1, 1, 0, 1, 0, 0, 0, 1, 1, 0, 0, 0, 1, 1, 0, 0, 0, 1], // R
    [0, 1, 1, 1, 1, 1, 0, 0, 0, 0, 1, 0, 0, 0, 0, 0, 1, 1, 1, 0, 0, 0, 0, 0, 1, 0, 0, 0, 0, 1, 1, 1, 1, 1, 0], // S
    [1, 1, 1, 1, 1, 0, 0, 1, 0, 0, 0, 0, 1, 0, 0, 0, 0, 1, 0, 0, 0, 0, 1, 0, 0, 0, 0, 1, 0, 0, 0, 0, 1, 0, 0], // T
    [1, 0, 0, 0, 1, 1, 0, 0, 0, 1, 1, 0, 0, 0, 1, 1, 0, 0, 0, 1, 1, 0, 0, 0, 1, 1, 0, 0, 0, 1, 0, 1, 1, 1, 0], // U
    [1, 0, 0, 0, 1, 1, 0, 0, 0, 1, 1, 0, 0, 0, 1, 1, 0, 0, 0, 1, 1, 0, 0, 0, 1, 0, 1, 0, 1, 0, 0, 0, 1, 0, 0], // V
    [1, 0, 0, 0, 1, 1, 0, 0, 0, 1, 1, 0, 0, 0, 1, 1, 0, 0, 0, 1, 1, 0, 1, 0, 1, 1, 1, 0, 1, 1, 1, 0, 0, 0, 1], // W
    [1, 0, 0, 0, 1, 1, 0, 0, 0, 1, 0, 1, 0, 1, 0, 0, 0, 1, 0, 0, 0, 1, 0, 1, 0, 1, 0, 0, 0, 1, 1, 0, 0, 0, 1], // X
    [1, 0, 0, 0, 1, 1, 0, 0, 0, 1, 0, 1, 0, 1, 0, 0, 0, 1, 0, 0, 0, 0, 1, 0, 0, 0, 0, 1, 0, 0, 0, 0, 1, 0, 0], // Y
    [1, 1, 1, 1, 1, 0, 0, 0, 0, 1, 0, 0, 0, 1, 0, 0, 0, 1, 0, 0, 0, 1, 0, 0, 0, 1, 0, 0, 0, 0, 1, 1, 1, 1, 1], // Z
    [0, 0, 1, 1, 0, 0, 0, 1, 0, 0, 0, 0, 1, 0, 0, 0, 0, 1, 0, 0, 0, 0, 1, 0, 0, 0, 0, 1, 0, 0, 0, 0, 1, 1, 0], // [
    [0, 0, 0, 0, 0, 1, 0, 0, 0, 0, 0, 1, 0, 0, 0, 0, 0, 1, 0, 0, 0, 0, 0, 1, 0, 0, 0, 0, 0, 1, 0, 0, 0, 0, 0], // \
    [0, 1, 1, 0, 0, 0, 0, 1, 0, 0, 0, 0, 1, 0, 0, 0, 0, 1, 0, 0, 0, 0, 1, 0, 0, 0, 0, 1, 0, 0, 0, 1, 1, 0, 0], // ]
    [0, 0, 1, 0, 0, 0, 1, 0, 1, 0, 0, 0, 0, 0, 0, 0, 0, 0, 0, 0, 0, 0, 0, 0, 0, 0, 0, 0, 0, 0, 0, 0, 0, 0, 0], // ^
    [0, 0, 0, 0, 0, 0, 0, 0, 0, 0, 0, 0, 0, 0, 0, 0, 0, 0, 0, 0, 0, 0, 0, 0, 0, 0, 0, 0, 0, 0, 1, 1, 1, 1, 1], // _
    [0, 1, 0, 0, 0, 0, 0, 1, 0, 0, 0, 0, 0, 0, 0, 0, 0, 0, 0, 0, 0, 0, 0, 0, 0, 0, 0, 0, 0, 0, 0, 0, 0, 0, 0], // `
    [0, 0, 0, 0, 0, 0, 0, 0, 0, 0, 0, 1, 1, 1, 0, 0, 0, 0, 0, 1, 0, 1, 1, 1, 1, 1, 0, 0, 0, 1, 0, 1, 1, 1, 1], // a
    [1, 0, 0, 0, 0, 1, 0, 0, 0, 0, 1, 1, 1, 1, 0, 1, 0, 0, 0, 1, 1, 0, 0, 0, 1, 1, 0, 0, 0, 1, 1, 1, 1, 1, 0], // b
    [0, 0, 0, 0, 0, 0, 0, 0, 0, 0, 0, 1, 1, 1, 0, 1, 0, 0, 0, 1, 1, 0, 0, 0, 0, 1, 0, 0, 0, 1, 0, 1, 1, 1, 0], // c
    [0, 0, 0, 0, 1, 0, 0, 0, 0, 1, 0, 1, 1, 1, 1, 1, 0, 0, 0, 1, 1, 0, 0, 0, 1, 1, 0, 0, 0, 1, 0, 1, 1, 1, 1], // d
    [0, 0, 0, 0, 0, 0, 0, 0, 0, 0, 0, 1, 1, 1, 0, 1, 0, 0, 0, 1, 1, 1, 1, 1, 1, 1, 0, 0, 0, 0, 0, 1, 1, 1, 1], // e
    [0, 0, 1, 1, 0, 0, 1, 0, 0, 0, 1, 1, 1, 1, 1, 0, 1, 0, 0, 0, 0, 1, 0, 0, 0, 0, 1, 0, 0, 0, 0, 1, 0, 0, 0], // f
    [0, 0, 0, 0, 0, 0, 0, 0, 0, 0, 0, 1, 1, 1, 1, 1, 0, 0, 0, 1, 0, 1, 1, 1, 1, 0, 0, 0, 0, 1, 0, 1, 1, 1, 0], // g
    [1, 0, 0, 0, 0, 1, 0, 0, 0, 0, 1, 1, 1, 1, 0, 1, 0, 0, 0, 1, 1, 0, 0, 0, 1, 1, 0, 0, 0, 1, 1, 0, 0, 0, 1], // h
    [0, 0, 1, 0, 0, 0, 0, 0, 0, 0, 1, 1, 1, 0, 0, 0, 0, 1, 0, 0, 0, 0, 1, 0, 0, 0, 0, 1, 0, 0, 1, 1, 1, 1, 1], // i
    [0, 0, 0, 0, 1, 0, 0, 0, 0, 0, 0, 0, 1, 1, 1, 0, 0, 0, 0, 1, 0, 0, 0, 0, 1, 1, 0, 0, 0, 1, 0, 1, 1, 1, 0], // j
    [1, 0, 0, 0, 0, 1, 0, 0, 0, 0, 1, 0, 0, 1, 0, 1, 1, 1, 0, 0, 1, 0, 0, 1, 0, 1, 0, 0, 0, 1, 1, 0, 0, 0, 1], // k
    [1, 0, 0, 0, 0, 1, 0, 0, 0, 0, 1, 0, 0, 0, 0, 1, 0, 0, 0, 0, 1, 0, 0, 0, 0, 1, 0, 0, 0, 0, 0, 1, 1, 1, 0], // l
    [0, 0, 0, 0, 0, 0, 0, 0, 0, 0, 1, 1, 0, 1, 0, 1, 0, 1, 0, 1, 1, 0, 1, 0, 1, 1, 0, 0, 0, 1, 1, 0, 0, 0, 1], // m
    [0, 0, 0, 0, 0, 0, 0, 0, 0, 0, 1, 1, 1, 1, 0, 1, 0, 0, 0, 1, 1, 0, 0, 0, 1, 1, 0, 0, 0, 1, 1, 0, 0, 0, 1], // n
    [0, 0, 0, 0, 0, 0, 0, 0, 0, 0, 0, 1, 1, 1, 0, 1, 0, 0, 0, 1, 1, 0, 0, 0, 1, 1, 0, 0, 0, 1, 0, 1, 1, 1, 0], // o
    [0, 0, 0, 0, 0, 0, 0, 0, 0, 0, 1, 1, 1, 1, 0, 1, 0, 0, 0, 1, 1, 1, 1, 1, 0, 1, 0, 0, 0, 0, 1, 0, 0, 0, 0], // p
    [0, 0, 0, 0, 0, 0, 0, 0, 0, 0, 0, 1, 1, 1, 1, 1, 0, 0, 0, 1, 0, 1, 1, 1, 1, 0, 0, 0, 0, 1, 0, 0, 0, 0, 1], // q
    [0, 0, 0, 0, 0, 0, 0, 0, 0, 0, 1, 0, 1, 1, 0, 1, 1, 0, 0, 1, 1, 0, 0, 0, 0, 1, 0, 0, 0, 0, 1, 0, 0, 0, 0], // r
    [0, 0, 0, 0, 0, 0, 0, 0, 0, 0, 0, 1, 1, 1, 1, 1, 0, 0, 0, 0, 0, 1, 1, 1, 0, 0, 0, 0, 0, 1, 1, 1, 1, 1, 0], // s
    [0, 1, 0, 0, 0, 0, 1, 0, 0, 0, 1, 1, 1, 1, 0, 0, 1, 0, 0, 0, 0, 1, 0, 0, 0, 0, 1, 0, 0, 1, 0, 0, 1, 1, 0], // t
    [0, 0, 0, 0, 0, 0, 0, 0, 0, 0, 1, 0, 0, 0, 1, 1, 0, 0, 0, 1, 1, 0, 0, 0, 1, 1, 0, 0, 0, 1, 0, 1, 1, 1, 1], // u
    [0, 0, 0, 0, 0, 0, 0, 0, 0, 0, 1, 0, 0, 0, 1, 1, 0, 0, 0, 1, 1, 0, 0, 0, 1, 0, 1, 0, 1, 0, 0, 0, 1, 0, 0], // v
    [0, 0, 0, 0, 0, 0, 0, 0, 0, 0, 1, 0, 0, 0, 1, 1, 0, 0, 0, 1, 1, 0, 0, 0, 1, 1, 0, 1, 0, 1, 0, 1, 0, 1, 0], // w
    [0, 0, 0, 0, 0, 0, 0, 0, 0, 0, 1, 0, 0, 0, 1, 0, 1, 0, 1, 0, 0, 0, 1, 0, 0, 0, 1, 0, 1, 0, 1, 0, 0, 0, 1], // x
    [0, 0, 0, 0, 0, 0, 0, 0, 0, 0, 1, 0, 0, 0, 1, 1, 0, 0, 0, 1, 0, 1, 1, 1, 1, 0, 0, 0, 0, 1, 0, 1, 1, 1, 0], // y
    [0, 0, 0, 0, 0, 0, 0, 0, 0, 0, 1, 1, 1, 1, 1, 0, 0, 0, 1, 0, 0, 0, 1, 0, 0, 0, 1, 0, 0, 0, 1, 1, 1, 1, 1], // z
    [0, 0, 0, 1, 0, 0, 0, 1, 0, 0, 0, 0, 1, 0, 0, 0, 1, 0, 0, 0, 0, 0, 1, 0, 0, 0, 0, 1, 0, 0, 0, 0, 0, 1, 0], // {
    [0, 0, 1, 0, 0, 0, 0, 1, 0, 0, 0, 0, 1, 0, 0, 0, 0, 1, 0, 0, 0, 0, 1, 0, 0, 0, 0, 1, 0, 0, 0, 0, 1, 0, 0], // |
    [0, 1, 0, 0, 0, 0, 0, 1, 0, 0, 0, 0, 1, 0, 0, 0, 0, 0, 1, 0, 0, 0, 1, 0, 0, 0, 0, 1, 0, 0, 0, 1, 0, 0, 0], // }
    [0, 0, 0, 0, 0, 0, 0, 0, 0, 0, 0, 1, 0, 0, 1, 1, 0, 1, 1, 0, 0, 0, 0, 0, 0, 0, 0, 0, 0, 0, 0, 0, 0, 0, 0], // ~
];
>>>>>>> f754062e
<|MERGE_RESOLUTION|>--- conflicted
+++ resolved
@@ -1,1926 +1,5 @@
 #![allow(non_upper_case_globals)]
 #![allow(non_snake_case)]
 #![allow(unreachable_code)]
-use icarus::*;
 
-<<<<<<< HEAD
-fn main() {}
-=======
-use core::ffi::c_void;
-use std::fs;
-use std::mem;
-use std::ptr;
-use std::time::Instant;
-
-const APP_NAME: *const i8 = cstr!("Icarus");
-//const BG_COLOR: u32 = 0x001d1f21; // AA RR GG BB
-const BG_COLOR: u32 = 0x00252632; // AA RR GG BB
-const MAX_FRAMES_IN_FLIGHT: usize = 2;
-const WINDOW_WIDTH: f32 = 1600.0;
-const WINDOW_HEIGHT: f32 = 900.0;
-const MAX_ENTITIES: usize = 400;
-
-//const MODEL_PATH: &str = "assets/models/viking_room.obj";
-const TEXTURE_PATH: &str = "assets/textures/viking_room.png";
-
-const PLAYER_COUNT: usize = 2;
-const PLAYER_2_AI: bool = true;
-const PLAYER_COLOR: [(f32, f32, f32); PLAYER_COUNT] = [(1.0, 1.0, 1.0), (1.0, 0.0, 0.0)];
-
-pub struct Platform {
-    pub dpy: *mut Display,
-    pub window: Window,
-
-    pub window_width: u32,
-    pub window_height: u32,
-}
-
-pub struct Game {
-    pub running: bool,
-    pub state: GameState,
-    pub entities: Vec<Entity>,
-    pub player: usize,
-    pub tiles: [Option<usize>; 9],
-    pub render_commands: Vec<RenderCommand>,
-}
-#[derive(PartialEq)]
-pub enum GameState {
-    Playing,
-    Draw,
-    Win(usize),
-}
-#[repr(C)]
-#[derive(Default, Copy, Clone)]
-pub struct Entity {
-    pub transform: Transform,
-}
-#[repr(C)]
-#[derive(Debug, Default, Copy, Clone)]
-pub struct Transform {
-    pub pos: Vec2,
-    pub size: Vec2,
-}
-#[repr(C)]
-#[derive(Debug)]
-pub struct GlobalState {
-    width: u32,
-    height: u32,
-}
-
-#[derive(Debug)]
-pub enum RenderCommand {
-    Rect(f32, f32, f32, f32, f32, f32, f32),
-}
-
-#[repr(C)]
-#[derive(Default)]
-pub struct Vertex {
-    pos: (f32, f32, f32),   // 12
-    color: (f32, f32, f32), // 12
-    uv: (f32, f32),         // 8
-}
-
-impl Vertex {
-    fn get_binding_description() -> VkVertexInputBindingDescription {
-        VkVertexInputBindingDescription {
-            binding: 0,
-            stride: mem::size_of::<Self>() as u32,
-            inputRate: VK_VERTEX_INPUT_RATE_VERTEX,
-        }
-    }
-
-    fn get_attribute_descriptions() -> [VkVertexInputAttributeDescription; 3] {
-        [
-            VkVertexInputAttributeDescription {
-                binding: 0,
-                location: 0,
-                format: VK_FORMAT_R32G32B32_SFLOAT,
-                offset: 0,
-            },
-            VkVertexInputAttributeDescription {
-                binding: 0,
-                location: 1,
-                format: VK_FORMAT_R32G32B32_SFLOAT,
-                offset: 3 * mem::size_of::<f32>() as u32,
-            },
-            VkVertexInputAttributeDescription {
-                binding: 0,
-                location: 2,
-                format: VK_FORMAT_R32G32_SFLOAT,
-                offset: (3 + 3) * mem::size_of::<f32>() as u32,
-            },
-        ]
-    }
-}
-
-#[derive(Default, Debug, Clone)]
-struct VkPhysicalDeviceMeta {
-    physical_device: VkPhysicalDevice,
-    props: VkPhysicalDeviceProperties,
-    features: VkPhysicalDeviceFeatures,
-    extensions: Vec<VkExtensionProperties>,
-    queue_families: Vec<VkQueueFamilyProperties>,
-    queue_surface_support: Vec<VkBool32>,
-    mem_props: VkPhysicalDeviceMemoryProperties,
-    surface_caps: VkSurfaceCapabilitiesKHR,
-    surface_formats: Vec<VkSurfaceFormatKHR>,
-    surface_present_modes: Vec<VkPresentModeKHR>,
-}
-
-#[derive(Default)]
-struct VkContext {
-    // instance_layers
-    // instance_extensions
-    instance: VkInstance,
-
-    surface: VkSurfaceKHR,
-    surface_caps: VkSurfaceCapabilitiesKHR,
-
-    // All available
-    surface_formats: Vec<VkSurfaceFormatKHR>,
-    surface_present_modes: Vec<VkPresentModeKHR>,
-
-    // Selected
-    surface_format: VkSurfaceFormatKHR,
-    surface_present_mode: VkPresentModeKHR,
-
-    physical_devices: Vec<VkPhysicalDeviceMeta>,
-    physical_device_index: usize,
-    physical_device: VkPhysicalDevice, // physical_devices[physical_device_index].physical_device
-    physical_device_meta: VkPhysicalDeviceMeta, // physical_devices[physical_device_index]
-
-    // device_extensions
-    device: VkDevice,
-    graphics_queue: VkQueue,
-    graphics_family_index: u32,
-
-    swapchain: VkSwapchainKHR,
-    swapchain_image_views: Vec<VkImageView>,
-
-    depth_image: Image,
-
-    vertex_buffer: Buffer,
-    index_buffer: Buffer,
-
-    texture_image: Image,
-    texture_sampler: VkSampler,
-
-    global_ubo: Buffer,
-    transform_storage_buffer: Buffer,
-
-    descriptor_set_layout: VkDescriptorSetLayout,
-    descriptor_pool: VkDescriptorPool,
-    descriptor_sets: [VkDescriptorSet; MAX_FRAMES_IN_FLIGHT],
-
-    render_pass: VkRenderPass,
-
-    framebuffers: Vec<VkFramebuffer>,
-
-    pipeline_layout: VkPipelineLayout,
-    graphics_pipeline: VkPipeline,
-
-    command_pool: VkCommandPool,
-    command_buffers: [VkCommandBuffer; MAX_FRAMES_IN_FLIGHT],
-
-    image_available_semaphores: [VkSemaphore; MAX_FRAMES_IN_FLIGHT],
-    render_finished_semaphores: [VkSemaphore; MAX_FRAMES_IN_FLIGHT],
-    in_flight_fences: [VkFence; MAX_FRAMES_IN_FLIGHT],
-
-    // TODO: Enable only on debug builds
-    debug_messenger: VkDebugUtilsMessengerEXT,
-}
-
-fn main() {
-    #[rustfmt::skip]
-    let vertices = [                                                            // CCW
-        Vertex {pos: (-1.0, -1.0, 0.0), uv: (0.0, 0.0), color: (1.0, 1.0, 1.0), ..Vertex::default() },  // Top left
-        Vertex {pos: (-1.0,  1.0, 0.0), uv: (0.0, 1.0), color: (1.0, 1.0, 1.0),..Vertex::default() },  // Bottom left
-        Vertex {pos: ( 1.0,  1.0, 0.0), uv: (1.0, 1.0), color: (1.0, 1.0, 1.0),..Vertex::default() },  // Bottom right
-        Vertex {pos: ( 1.0, -1.0, 0.0), uv: (1.0, 0.0), color: (1.0, 1.0, 1.0),..Vertex::default() },  // Top right
-    ];
-    let indices = [0, 1, 2, 2, 3, 0];
-
-    let mut platform = Platform::init();
-    let mut input = InputState::default();
-    let mut game = Game::init();
-    let mut vk_ctx = VkContext::init(&platform);
-    vk_ctx.vertex_buffer = create_vertex_buffer(&vk_ctx, &vertices);
-    vk_ctx.index_buffer = create_index_buffer(&vk_ctx, &indices);
-
-    // Main loop
-    let mut current_frame = 0;
-    let start_time = Instant::now();
-    let mut prev_frame_time = start_time;
-    while game.running {
-        input.reset_transitions();
-        platform.process_messages(&mut input);
-
-        let seconds_elapsed = prev_frame_time.elapsed().as_secs_f32();
-        prev_frame_time = Instant::now();
-        game.update(&input, seconds_elapsed);
-        game.render();
-
-        vk_ctx.render(&game.render_commands, current_frame, indices.len());
-        current_frame = (current_frame + 1) % MAX_FRAMES_IN_FLIGHT;
-    }
-
-    vk_ctx.cleanup(&platform);
-}
-
-pub fn create_entity(game: &mut Game, transform: (f32, f32, f32, f32)) {
-    game.entities.push(Entity {
-        transform: Transform {
-            pos: Vec2::new(transform.0, transform.1),
-            size: Vec2::new(transform.2, transform.3),
-        },
-        ..Entity::default()
-    });
-}
-
-pub fn push_rect<R: Into<Rect>>(render_commands: &mut Vec<RenderCommand>, r: R) {
-    let r = r.into();
-    render_commands.push(RenderCommand::Rect(r.offset.x, r.offset.y, r.extent.x, r.extent.y, 1.0, 1.0, 1.0));
-}
-pub fn push_rect_color<R: Into<Rect>>(render_commands: &mut Vec<RenderCommand>, r: R, c: (f32, f32, f32)) {
-    let r = r.into();
-    render_commands.push(RenderCommand::Rect(r.offset.x, r.offset.y, r.extent.x, r.extent.y, c.0, c.1, c.2));
-}
-pub const GLYPH_PIXEL_SIZE: f32 = 10.0;
-pub fn push_glyph(cmd: &mut Vec<RenderCommand>, glyph: &Glyph, x: f32, y: f32, pixel_size: f32) {
-    for row in 0..7 {
-        for col in 0..5 {
-            if glyph[row * 5 + col] != 0 {
-                push_rect(
-                    cmd,
-                    Rect::offset_extent(
-                        (x + pixel_size * (col as f32), y + pixel_size * (row as f32)),
-                        (pixel_size, pixel_size),
-                    ),
-                );
-            }
-        }
-    }
-}
-pub fn push_char(cmd: &mut Vec<RenderCommand>, c: char, x: f32, y: f32, pixel_size: f32) {
-    assert!(c >= ' ' && c <= '~');
-    let glyph_idx = c as usize - ' ' as usize;
-    push_glyph(cmd, &GLYPHS[glyph_idx], x, y, pixel_size);
-}
-pub fn push_str(cmd: &mut Vec<RenderCommand>, s: &str, _x: f32, y: f32, pixel_size: f32) {
-    let text_extent = (s.len() as f32) * 6.0 * pixel_size;
-    let x = WINDOW_WIDTH / 2.0 - text_extent / 2.0;
-    for (idx, c) in s.chars().enumerate() {
-        push_char(cmd, c, x + (idx as f32) * pixel_size * (GLYPH_WIDTH as f32 + 1.0), y, pixel_size);
-    }
-}
-
-impl Game {
-    fn init() -> Self {
-        Self {
-            running: true,
-            state: GameState::Playing,
-            player: 0,
-            entities: vec![],
-            tiles: [None; 9],
-            render_commands: vec![],
-        }
-    }
-
-    // Advances the state of the game by dt seconds.
-    fn update(&mut self, input: &InputState, _dt: f32) {
-        if input.was_key_pressed(KeyId::Esc) {
-            self.running = false;
-            return;
-        }
-
-        if self.state != GameState::Playing {
-            if input.was_key_pressed(KeyId::Any) {
-                self.state = GameState::Playing;
-                self.player = 0;
-                self.tiles = [None; 9];
-            }
-            return;
-        }
-
-        if self.player == 1 && PLAYER_2_AI {
-            let pieces_placed = self.tiles.iter().filter(|t| t.is_some()).count();
-            match pieces_placed {
-                1 => {
-                    if self.tiles[4] == None {
-                        self.tiles[4] = Some(self.player); // Pick the middle
-                    } else {
-                        self.tiles[0] = Some(self.player); // Pick any corner
-                    }
-                }
-                3 | 5 | 7 => {
-                    place_blocking(self);
-                }
-                n => panic!("Unreachable {}", n),
-            }
-
-            self.player = (self.player + 1) % PLAYER_COUNT;
-
-            // Check for winner
-            // Row complete
-            if (self.tiles[0].is_some() && self.tiles[0] == self.tiles[1] && self.tiles[1] == self.tiles[2]) ||
-                (self.tiles[3].is_some() && self.tiles[3] == self.tiles[4] && self.tiles[4] == self.tiles[5]) ||
-                (self.tiles[6].is_some() && self.tiles[6] == self.tiles[7] && self.tiles[7] == self.tiles[8]) ||
-                // Column complete
-                (self.tiles[0].is_some() && self.tiles[0] == self.tiles[3] && self.tiles[3] == self.tiles[6]) ||
-                (self.tiles[1].is_some() && self.tiles[1] == self.tiles[4] && self.tiles[4] == self.tiles[7]) ||
-                (self.tiles[2].is_some() && self.tiles[2] == self.tiles[5] && self.tiles[5] == self.tiles[8]) ||
-                // Diagonal complete
-                (self.tiles[0].is_some() && self.tiles[0] == self.tiles[4] && self.tiles[4] == self.tiles[8]) ||
-                (self.tiles[2].is_some() && self.tiles[2] == self.tiles[4] && self.tiles[4] == self.tiles[6])
-            {
-                self.state = GameState::Win((self.player + 1) % PLAYER_COUNT);
-            } else if self.tiles.iter().all(|x| x.is_some()) {
-                self.state = GameState::Draw;
-            }
-        }
-
-        if self.player == 0 && input.was_button_pressed(ButtonId::Left) {
-            let button = input.buttons[ButtonId::Left as usize];
-            let center_x = WINDOW_WIDTH / 2.0;
-            let center_y = WINDOW_HEIGHT / 2.0;
-            let square_dim = WINDOW_HEIGHT / 3.0;
-
-            for idx in 0..9 {
-                let row = (idx / 3) as f32;
-                let col = (idx % 3) as f32;
-                let x_start = center_x - square_dim + col * square_dim;
-                let y_start = center_y - square_dim + row * square_dim;
-                let rect = Rect::center_extent((x_start, y_start), (0.8 * square_dim, 0.8 * square_dim));
-                if self.tiles[idx].is_none() && rect.is_inside((button.x as f32, button.y as f32)) {
-                    self.tiles[idx] = Some(self.player);
-                    self.player = (self.player + 1) % PLAYER_COUNT;
-                    break;
-                }
-            }
-
-            // Check for winner
-            // Row complete
-            if (self.tiles[0].is_some() && self.tiles[0] == self.tiles[1] && self.tiles[1] == self.tiles[2]) ||
-                (self.tiles[3].is_some() && self.tiles[3] == self.tiles[4] && self.tiles[4] == self.tiles[5]) ||
-                (self.tiles[6].is_some() && self.tiles[6] == self.tiles[7] && self.tiles[7] == self.tiles[8]) ||
-                // Column complete
-                (self.tiles[0].is_some() && self.tiles[0] == self.tiles[3] && self.tiles[3] == self.tiles[6]) ||
-                (self.tiles[1].is_some() && self.tiles[1] == self.tiles[4] && self.tiles[4] == self.tiles[7]) ||
-                (self.tiles[2].is_some() && self.tiles[2] == self.tiles[5] && self.tiles[5] == self.tiles[8]) ||
-                // Diagonal complete
-                (self.tiles[0].is_some() && self.tiles[0] == self.tiles[4] && self.tiles[4] == self.tiles[8]) ||
-                (self.tiles[2].is_some() && self.tiles[2] == self.tiles[4] && self.tiles[4] == self.tiles[6])
-            {
-                self.state = GameState::Win((self.player + 1) % PLAYER_COUNT);
-            } else if self.tiles.iter().all(|x| x.is_some()) {
-                self.state = GameState::Draw;
-            }
-        }
-    }
-
-    // Render the current state of the game.
-    fn render(&mut self) {
-        self.render_commands.clear();
-
-        match self.state {
-            GameState::Win(player) => {
-                push_str(
-                    &mut self.render_commands,
-                    &format!("Player {} Won!", player + 1),
-                    0.0,
-                    WINDOW_HEIGHT / 2.0 - 150.0,
-                    15.0,
-                );
-                push_str(
-                    &mut self.render_commands,
-                    &format!("Press any key to start"),
-                    0.0,
-                    WINDOW_HEIGHT / 2.0 + 100.0,
-                    8.0,
-                );
-            }
-            GameState::Draw => {
-                push_str(&mut self.render_commands, &format!("Draw!"), 0.0, WINDOW_HEIGHT / 2.0 - 150.0, 15.0);
-                push_str(
-                    &mut self.render_commands,
-                    &format!("Press any key to start"),
-                    0.0,
-                    WINDOW_HEIGHT / 2.0 + 100.0,
-                    8.0,
-                );
-            }
-            GameState::Playing => render_board(self),
-        }
-    }
-}
-
-fn render_board(game: &mut Game) {
-    let cmd = &mut game.render_commands;
-    let center_x = WINDOW_WIDTH / 2.0;
-    let center_y = WINDOW_HEIGHT / 2.0;
-
-    let square_dim = WINDOW_HEIGHT / 3.0;
-    let half_square_dim = 0.5 * square_dim;
-    let bar_dim = 0.05 * square_dim;
-
-    // Horizontal bars
-    push_rect(cmd, Rect::center_extent((center_x, center_y - half_square_dim), (3.0 * square_dim, bar_dim)));
-    push_rect(cmd, Rect::center_extent((center_x, center_y + half_square_dim), (3.0 * square_dim, bar_dim)));
-
-    // Vertical bars
-    push_rect(cmd, Rect::center_extent((center_x - half_square_dim, center_y), (bar_dim, 3.0 * square_dim)));
-    push_rect(cmd, Rect::center_extent((center_x + half_square_dim, center_y), (bar_dim, 3.0 * square_dim)));
-
-    // Pieces
-    for idx in 0..9 {
-        let row = (idx / 3) as f32;
-        let col = (idx % 3) as f32;
-        match game.tiles[idx] {
-            Some(player) => push_rect_color(
-                cmd,
-                Rect::center_extent(
-                    (center_x - square_dim + col * square_dim, center_y - square_dim + row * square_dim),
-                    (0.8 * square_dim, 0.8 * square_dim),
-                ),
-                PLAYER_COLOR[player],
-            ),
-            _ => {}
-        }
-    }
-}
-
-fn place_naive(game: &mut Game) {
-    for tile in game.tiles.iter_mut() {
-        if tile.is_none() {
-            *tile = Some(game.player);
-            break;
-        }
-    }
-}
-
-fn place_prefer_corners(game: &mut Game) {
-    for idx in [0, 2, 6, 8] {
-        if game.tiles[idx].is_none() {
-            game.tiles[idx] = Some(game.player);
-            return;
-        }
-    }
-    place_naive(game);
-}
-
-fn place_blocking(game: &mut Game) {
-    if let Some(idx) = get_win_tile(game, 1) {
-        game.tiles[idx] = Some(1);
-    } else if let Some(idx) = get_win_tile(game, 0) {
-        game.tiles[idx] = Some(1);
-    } else {
-        // Prefer diagonal, adjacent to the other player
-        if (game.tiles[5] == Some(0) || game.tiles[7] == Some(0)) && game.tiles[8] == None {
-            game.tiles[8] = Some(1);
-        } else {
-            place_prefer_corners(game);
-        }
-    }
-}
-
-fn get_win_tile(game: &Game, player: usize) -> Option<usize> {
-    // Rows
-    for row in 0..3 {
-        if game.tiles[row * 3 + 0] == Some(player)
-            && game.tiles[row * 3 + 1] == Some(player)
-            && game.tiles[row * 3 + 2] == None
-        {
-            return Some(row * 3 + 2);
-        }
-        if game.tiles[row * 3 + 0] == Some(player)
-            && game.tiles[row * 3 + 1] == None
-            && game.tiles[row * 3 + 2] == Some(player)
-        {
-            return Some(row * 3 + 1);
-        }
-        if game.tiles[row * 3 + 0] == None
-            && game.tiles[row * 3 + 1] == Some(player)
-            && game.tiles[row * 3 + 2] == Some(player)
-        {
-            return Some(row * 3 + 0);
-        }
-    }
-
-    // Columns
-    for col in 0..3 {
-        if game.tiles[0 * 3 + col] == Some(player)
-            && game.tiles[1 * 3 + col] == Some(player)
-            && game.tiles[2 * 3 + col] == None
-        {
-            return Some(2 * 3 + col);
-        }
-        if game.tiles[0 * 3 + col] == Some(player)
-            && game.tiles[1 * 3 + col] == None
-            && game.tiles[2 * 3 + col] == Some(player)
-        {
-            return Some(1 * 3 + col);
-        }
-        if game.tiles[0 * 3 + col] == None
-            && game.tiles[1 * 3 + col] == Some(player)
-            && game.tiles[2 * 3 + col] == Some(player)
-        {
-            return Some(0 * 3 + col);
-        }
-    }
-
-    // Diagonals
-    if game.tiles[0] == Some(player) && game.tiles[4] == Some(player) && game.tiles[8] == None {
-        return Some(8);
-    }
-    if game.tiles[0] == Some(player) && game.tiles[4] == None && game.tiles[8] == Some(player) {
-        return Some(4);
-    }
-    if game.tiles[0] == None && game.tiles[4] == Some(player) && game.tiles[8] == Some(player) {
-        return Some(0);
-    }
-
-    if game.tiles[2] == Some(player) && game.tiles[4] == Some(player) && game.tiles[6] == None {
-        return Some(6);
-    }
-    if game.tiles[2] == Some(player) && game.tiles[4] == None && game.tiles[6] == Some(player) {
-        return Some(4);
-    }
-    if game.tiles[2] == None && game.tiles[4] == Some(player) && game.tiles[6] == Some(player) {
-        return Some(2);
-    }
-
-    None
-}
-
-impl Platform {
-    fn init() -> Self {
-        unsafe {
-            XInitThreads();
-            let dpy = XOpenDisplay(ptr::null());
-            assert!(!dpy.is_null());
-
-            let screen = XDefaultScreen(dpy);
-            let root = XRootWindow(dpy, screen);
-            let window_width = WINDOW_WIDTH as u32;
-            let window_height = WINDOW_HEIGHT as u32;
-            let window = XCreateSimpleWindow(dpy, root, 0, 0, window_width, window_height, 1, 0, BG_COLOR as u64);
-
-            assert_ne!(XStoreName(dpy, window, APP_NAME), 0);
-            let mask = KeyPressMask
-                | KeyReleaseMask
-                | ButtonPressMask
-                | ButtonReleaseMask
-                | ExposureMask
-                | StructureNotifyMask;
-            assert_ne!(XSelectInput(dpy, window, mask), 0);
-            assert_ne!(
-                XSetClassHint(
-                    dpy,
-                    window,
-                    &mut XClassHint {
-                        res_name: APP_NAME as *mut i8,
-                        res_class: APP_NAME as *mut i8,
-                    }
-                ),
-                0
-            );
-            assert_ne!(XMapWindow(dpy, window), 0);
-            Self {
-                dpy,
-                window,
-                window_width,
-                window_height,
-            }
-        }
-    }
-
-    fn process_messages(&mut self, input: &mut InputState) {
-        unsafe {
-            while XPending(self.dpy) > 0 {
-                let mut event = XEvent::default();
-                XNextEvent(self.dpy, &mut event);
-                match event.ttype {
-                    KeyPress | KeyRelease => {
-                        #[allow(unused_variables)]
-                        let keysym = XLookupKeysym(&mut event.xkey, 0);
-                        let event = event.xkey;
-                        //println!("KeySym: 0x{:04x} / KeyCode: 0x{:04x}", keysym, event.keycode);
-
-                        let is_down = event.ttype == KeyPress;
-                        input.set_key(KeyId::Any, is_down);
-                        match keysym {
-                            XK_Escape => input.set_key(KeyId::Esc, is_down),
-                            XK_a => input.set_key(KeyId::A, is_down),
-                            XK_d => input.set_key(KeyId::D, is_down),
-                            XK_p => input.set_key(KeyId::P, is_down),
-                            XK_s => input.set_key(KeyId::S, is_down),
-                            XK_w => input.set_key(KeyId::W, is_down),
-                            XK_Down => input.set_key(KeyId::Down, is_down),
-                            XK_Up => input.set_key(KeyId::Up, is_down),
-                            XK_Left => input.set_key(KeyId::Left, is_down),
-                            XK_Right => input.set_key(KeyId::Right, is_down),
-                            _n => {} // println!("Keycode: {}", n),
-                        }
-                    }
-                    ButtonPress | ButtonRelease => {
-                        let event = event.xbutton;
-                        let is_down = event.ttype == ButtonPress;
-                        match event.button {
-                            Button1 => input.set_button(ButtonId::Left, is_down, event.x, event.y),
-                            Button3 => input.set_button(ButtonId::Right, is_down, event.x, event.y),
-                            Button2 => input.set_button(ButtonId::Middle, is_down, event.x, event.y),
-                            _ => {}
-                        }
-                        //println!("{:?}", event);
-                    }
-                    ConfigureNotify => {
-                        let event = event.xconfigure;
-                        if event.width as u32 != self.window_width || event.height as u32 != self.window_height {
-                            self.window_width = event.width as u32;
-                            self.window_height = event.height as u32;
-                            // println!("ConfigureNotify ({}, {})", window_width, window_height);
-                            //recreate_swapchain(&mut vk_ctx);
-                        }
-                    }
-                    _ => {}
-                }
-            }
-        }
-    }
-}
-
-impl VkContext {
-    fn init(platform: &Platform) -> Self {
-        let mut vk_ctx = VkContext::default();
-
-        //println!("{:#?}", vk_enumerate_instance_layer_properties());
-        //println!("{:#?}", vk_enumerate_instance_extension_properties());
-
-        let enabled_layers = [VK_LAYER_KHRONOS_VALIDATION_LAYER_NAME];
-        let enabled_extensions =
-            [VK_KHR_SURFACE_EXTENSION_NAME, VK_KHR_XLIB_SURFACE_EXTENSION_NAME, VK_EXT_DEBUG_UTILS_EXTENSION_NAME];
-
-        vk_ctx.instance = vk_create_instance(&enabled_layers, &enabled_extensions);
-        vk_ctx.debug_messenger = vk_create_debug_utils_messenger_ext(vk_ctx.instance, debug_callback);
-
-        vk_ctx.surface = vk_create_xlib_surface_khr(vk_ctx.instance, platform.dpy, platform.window);
-
-        // Pick physical device
-        vk_ctx.physical_devices = {
-            vk_enumerate_physical_devices(vk_ctx.instance)
-                .iter()
-                .map(|physical_device| {
-                    let queue_families = vk_get_physical_device_queue_family_properties(*physical_device);
-                    let queue_surface_support = queue_families
-                        .iter()
-                        .enumerate()
-                        .map(|(queue_idx, _)| {
-                            vk_get_physical_device_surface_support_khr(
-                                *physical_device,
-                                queue_idx as u32,
-                                vk_ctx.surface,
-                            )
-                        })
-                        .collect();
-                    VkPhysicalDeviceMeta {
-                        physical_device: *physical_device,
-                        props: vk_get_physical_device_properties(*physical_device),
-                        features: vk_get_physical_device_features(*physical_device),
-                        extensions: vk_enumerate_device_extension_properties(*physical_device),
-                        queue_families,
-                        queue_surface_support,
-                        mem_props: vk_get_physical_device_memory_properties(*physical_device),
-                        surface_caps: vk_get_physical_device_surface_capabilities_khr(*physical_device, vk_ctx.surface),
-                        surface_formats: vk_get_physical_device_surface_formats_khr(*physical_device, vk_ctx.surface),
-                        surface_present_modes: vk_get_physical_device_surface_present_modes_khr(
-                            *physical_device,
-                            vk_ctx.surface,
-                        ),
-                    }
-                })
-                .collect()
-        };
-        assert_ne!(vk_ctx.physical_devices.len(), 0);
-        //println!("Physical Devices ({})", vk_ctx.physical_devices.len());
-        //println!("{:#?}", vk_ctx.physical_devices[0]);
-        //println!("{:#?}", vk_ctx.physical_devices[0].extensions);
-
-        // TODO: Score physical devices and pick the "best" one.
-        // TODO: Should have at least one queue family supporting graphics and presentation.
-        vk_ctx.physical_device_index = 0;
-        vk_ctx.graphics_family_index = 0; // TODO: Actually grab this
-        vk_ctx.physical_device_index = match vk_ctx.physical_devices.len() {
-            0 => panic!("Could not find a Vulkan capable GPU!"),
-            1 => 0,
-            _ => {
-                let scores = vk_ctx.physical_devices.iter().map(|physical_device| {
-                    let mut score = 0;
-                    // Prefer dedicated gpu over integrated.
-                    if physical_device.props.deviceType == VK_PHYSICAL_DEVICE_TYPE_DISCRETE_GPU {
-                        score += 1000;
-                    }
-                    score
-                });
-                let device_idx = scores.enumerate().max_by_key(|(_, value)| *value).map(|(idx, _)| idx).unwrap_or(0);
-                device_idx
-            }
-        };
-        vk_ctx.graphics_family_index = {
-            let (queue_idx, _) = vk_ctx.physical_devices[vk_ctx.physical_device_index]
-                .queue_families
-                .iter()
-                .enumerate()
-                .find(|(_, family_props)| family_props.queueFlags.value & VK_QUEUE_GRAPHICS_BIT != 0)
-                .expect("There should be at least one queue supporting graphics!");
-            queue_idx as u32
-        };
-        assert_eq!(
-            vk_ctx.physical_devices[vk_ctx.physical_device_index].queue_surface_support
-                [vk_ctx.graphics_family_index as usize],
-            VK_TRUE
-        );
-        vk_ctx.physical_device_meta = vk_ctx.physical_devices[vk_ctx.physical_device_index].clone();
-
-        vk_ctx.physical_device = vk_ctx.physical_device_meta.physical_device;
-
-        vk_ctx.surface_caps = vk_ctx.physical_device_meta.surface_caps;
-        vk_ctx.surface_formats = vk_ctx.physical_device_meta.surface_formats.clone();
-        vk_ctx.surface_present_modes = vk_ctx.physical_device_meta.surface_present_modes.clone();
-
-        // Create logical device
-        let enabled_extensions = [VK_KHR_SWAPCHAIN_EXTENSION_NAME];
-        for extension in &enabled_extensions {
-            assert!(vk_ctx
-                .physical_device_meta
-                .extensions
-                .iter()
-                .find(|&e| cstr_to_string(e.extensionName.as_ptr()) == cstr_to_string(*extension))
-                .is_some());
-        }
-        unsafe {
-            check!(vkCreateDevice(
-                vk_ctx.physical_device,
-                &VkDeviceCreateInfo {
-                    queueCreateInfoCount: 1,
-                    pQueueCreateInfos: [VkDeviceQueueCreateInfo {
-                        queueFamilyIndex: vk_ctx.graphics_family_index,
-                        queueCount: 1,
-                        pQueuePriorities: [1.0].as_ptr(),
-                        ..VkDeviceQueueCreateInfo::default()
-                    }]
-                    .as_ptr(),
-                    enabledExtensionCount: enabled_extensions.len() as u32,
-                    ppEnabledExtensionNames: enabled_extensions.as_ptr(),
-                    pEnabledFeatures: &VkPhysicalDeviceFeatures {
-                        samplerAnisotropy: {
-                            let supported = vk_ctx.physical_device_meta.features.samplerAnisotropy;
-                            if supported != VK_TRUE {
-                                println!("Sampler Anisotropy is NOT supported");
-                            }
-                            supported
-                        },
-                        ..VkPhysicalDeviceFeatures::default()
-                    },
-                    ..VkDeviceCreateInfo::default()
-                },
-                ptr::null(),
-                &mut vk_ctx.device,
-            ));
-
-            // We are assuming this queue supports presentation to the surface as well!
-            vkGetDeviceQueue(vk_ctx.device, vk_ctx.graphics_family_index, 0, &mut vk_ctx.graphics_queue);
-
-            //println!("{:#?}", vk_ctx.surface_formats);
-            //println!("{:#?}", vk_ctx.surface_present_modes);
-            vk_ctx.surface_format = vk_ctx.surface_formats[vk_ctx
-                .surface_formats
-                .iter()
-                .enumerate()
-                .find(|(_, surface_format)| {
-                    surface_format
-                        == &&VkSurfaceFormatKHR {
-                            format: VK_FORMAT_B8G8R8A8_SRGB,
-                            colorSpace: VK_COLOR_SPACE_SRGB_NONLINEAR_KHR,
-                        }
-                })
-                .map_or(0, |(idx, _)| idx)];
-            vk_ctx.surface_present_mode = VK_PRESENT_MODE_FIFO_KHR;
-
-            vk_ctx.swapchain =
-                vk_create_swapchain_khr(vk_ctx.device, vk_ctx.surface, vk_ctx.surface_caps, vk_ctx.surface_format);
-            vk_ctx.swapchain_image_views = vk_get_swapchain_images_khr(vk_ctx.device, vk_ctx.swapchain)
-                .iter()
-                .map(|image| {
-                    vk_create_image_view(
-                        vk_ctx.device,
-                        *image,
-                        vk_ctx.surface_format.format,
-                        VK_IMAGE_ASPECT_COLOR_BIT.into(),
-                    )
-                })
-                .collect();
-
-            // Create Descriptor Set Layouts
-            let layout_bindings = [
-                layout_binding(0, VK_DESCRIPTOR_TYPE_UNIFORM_BUFFER, VK_SHADER_STAGE_VERTEX_BIT),
-                layout_binding(1, VK_DESCRIPTOR_TYPE_STORAGE_BUFFER, VK_SHADER_STAGE_VERTEX_BIT),
-                layout_binding(2, VK_DESCRIPTOR_TYPE_COMBINED_IMAGE_SAMPLER, VK_SHADER_STAGE_FRAGMENT_BIT),
-            ];
-            check!(vkCreateDescriptorSetLayout(
-                vk_ctx.device,
-                &VkDescriptorSetLayoutCreateInfo {
-                    bindingCount: layout_bindings.len() as u32,
-                    pBindings: layout_bindings.as_ptr(),
-                    ..VkDescriptorSetLayoutCreateInfo::default()
-                },
-                ptr::null(),
-                &mut vk_ctx.descriptor_set_layout
-            ));
-
-            vk_ctx.render_pass = vk_create_render_pass(vk_ctx.device, vk_ctx.surface_format.format);
-            vk_ctx.pipeline_layout = create_pipeline_layout(vk_ctx.device, vk_ctx.descriptor_set_layout);
-            vk_ctx.graphics_pipeline = create_graphics_pipeline(
-                vk_ctx.device,
-                vk_ctx.pipeline_layout,
-                vk_ctx.render_pass,
-                vk_ctx.surface_caps,
-            );
-
-            // Create Transform Storage Buffer
-            vk_ctx.transform_storage_buffer = create_buffer(
-                &vk_ctx,
-                mem::size_of::<RenderCommand>() * MAX_ENTITIES,
-                VK_BUFFER_USAGE_STORAGE_BUFFER_BIT.into(),
-                (VK_MEMORY_PROPERTY_HOST_VISIBLE_BIT | VK_MEMORY_PROPERTY_HOST_COHERENT_BIT).into(),
-            );
-
-            // Create Global Uniform Buffer
-            vk_ctx.global_ubo = create_buffer(
-                &vk_ctx,
-                mem::size_of::<GlobalState>(),
-                VK_BUFFER_USAGE_UNIFORM_BUFFER_BIT.into(),
-                (VK_MEMORY_PROPERTY_HOST_VISIBLE_BIT | VK_MEMORY_PROPERTY_HOST_COHERENT_BIT).into(),
-            );
-            let global_state = GlobalState {
-                width: platform.window_width,
-                height: platform.window_height,
-            };
-            //println!("GlobalState: {:?}", global_state);
-
-            vk_map_memory_copy(vk_ctx.device, vk_ctx.global_ubo.memory, &global_state, mem::size_of::<GlobalState>());
-
-            vk_ctx.descriptor_pool = create_descriptor_pool(vk_ctx.device);
-            check!(vkAllocateDescriptorSets(
-                vk_ctx.device,
-                &VkDescriptorSetAllocateInfo {
-                    descriptorPool: vk_ctx.descriptor_pool,
-                    descriptorSetCount: MAX_FRAMES_IN_FLIGHT as u32,
-                    pSetLayouts: vec![vk_ctx.descriptor_set_layout; MAX_FRAMES_IN_FLIGHT].as_ptr(),
-                    ..VkDescriptorSetAllocateInfo::default()
-                },
-                vk_ctx.descriptor_sets.as_mut_ptr()
-            ));
-
-            check!(vkCreateCommandPool(
-                vk_ctx.device,
-                &VkCommandPoolCreateInfo {
-                    flags: VK_COMMAND_POOL_CREATE_RESET_COMMAND_BUFFER_BIT.into(),
-                    queueFamilyIndex: vk_ctx.graphics_family_index,
-                    ..VkCommandPoolCreateInfo::default()
-                },
-                ptr::null(),
-                &mut vk_ctx.command_pool
-            ));
-
-            check!(vkAllocateCommandBuffers(
-                vk_ctx.device,
-                &VkCommandBufferAllocateInfo {
-                    commandPool: vk_ctx.command_pool,
-                    level: VK_COMMAND_BUFFER_LEVEL_PRIMARY,
-                    commandBufferCount: vk_ctx.command_buffers.len() as u32,
-                    ..VkCommandBufferAllocateInfo::default()
-                },
-                vk_ctx.command_buffers.as_mut_ptr(),
-            ));
-
-            // Synchronization Objects
-            for i in 0..MAX_FRAMES_IN_FLIGHT {
-                check!(vkCreateSemaphore(
-                    vk_ctx.device,
-                    &VkSemaphoreCreateInfo::default(),
-                    ptr::null(),
-                    &mut vk_ctx.image_available_semaphores[i]
-                ));
-                check!(vkCreateSemaphore(
-                    vk_ctx.device,
-                    &VkSemaphoreCreateInfo::default(),
-                    ptr::null(),
-                    &mut vk_ctx.render_finished_semaphores[i]
-                ));
-                check!(vkCreateFence(
-                    vk_ctx.device,
-                    &VkFenceCreateInfo {
-                        flags: VK_FENCE_CREATE_SIGNALED_BIT.into(),
-                        ..VkFenceCreateInfo::default()
-                    },
-                    ptr::null(),
-                    &mut vk_ctx.in_flight_fences[i],
-                ));
-            }
-
-            // Create Depth Resources
-            vk_ctx.depth_image = create_image(
-                &vk_ctx,
-                vk_ctx.surface_caps.currentExtent.width,
-                vk_ctx.surface_caps.currentExtent.height,
-                VK_FORMAT_D32_SFLOAT,
-                VK_IMAGE_TILING_OPTIMAL,
-                VK_IMAGE_USAGE_DEPTH_STENCIL_ATTACHMENT_BIT.into(),
-                VK_MEMORY_PROPERTY_DEVICE_LOCAL_BIT.into(),
-                VK_IMAGE_ASPECT_DEPTH_BIT.into(),
-            );
-
-            // Transition Depth Image Layout (not needed, done in Render Pass)
-            // from VK_IMAGE_LAYOUT_UNDEFINED to VK_IMAGE_LAYOUT_DEPTH_STENCIL_ATTACHMENT_OPTIMAL
-
-            vk_ctx.framebuffers = create_framebuffers(
-                vk_ctx.device,
-                vk_ctx.render_pass,
-                &vk_ctx.swapchain_image_views,
-                vk_ctx.depth_image.view,
-                vk_ctx.surface_caps,
-            );
-
-            // Create Texture Image
-            vk_ctx.texture_image = create_texture_image(&vk_ctx, TEXTURE_PATH);
-            check!(vkCreateSampler(
-                vk_ctx.device,
-                &VkSamplerCreateInfo {
-                    magFilter: VK_FILTER_LINEAR,
-                    minFilter: VK_FILTER_LINEAR,
-                    mipmapMode: VK_SAMPLER_MIPMAP_MODE_LINEAR,
-                    addressModeU: VK_SAMPLER_ADDRESS_MODE_REPEAT,
-                    addressModeV: VK_SAMPLER_ADDRESS_MODE_REPEAT,
-                    addressModeW: VK_SAMPLER_ADDRESS_MODE_REPEAT,
-                    anisotropyEnable: VK_TRUE,
-                    maxAnisotropy: { vk_ctx.physical_device_meta.props.limits.maxSamplerAnisotropy },
-                    compareOp: VK_COMPARE_OP_ALWAYS,
-                    borderColor: VK_BORDER_COLOR_INT_OPAQUE_BLACK,
-                    ..VkSamplerCreateInfo::default()
-                },
-                ptr::null(),
-                &mut vk_ctx.texture_sampler
-            ));
-
-            // Update Descriptor Sets
-            for i in 0..MAX_FRAMES_IN_FLIGHT {
-                let writes = [
-                    VkWriteDescriptorSet {
-                        dstSet: vk_ctx.descriptor_sets[i],
-                        dstBinding: 0,
-                        dstArrayElement: 0,
-                        descriptorCount: 1,
-                        descriptorType: VK_DESCRIPTOR_TYPE_UNIFORM_BUFFER,
-                        pBufferInfo: &VkDescriptorBufferInfo {
-                            buffer: vk_ctx.global_ubo.buffer,
-                            offset: 0,
-                            range: mem::size_of::<GlobalState>() as VkDeviceSize,
-                        },
-                        ..VkWriteDescriptorSet::default()
-                    },
-                    VkWriteDescriptorSet {
-                        dstSet: vk_ctx.descriptor_sets[i],
-                        dstBinding: 1,
-                        dstArrayElement: 0,
-                        descriptorCount: 1,
-                        descriptorType: VK_DESCRIPTOR_TYPE_STORAGE_BUFFER,
-                        pBufferInfo: &VkDescriptorBufferInfo {
-                            buffer: vk_ctx.transform_storage_buffer.buffer,
-                            offset: 0,
-                            range: VK_WHOLE_SIZE,
-                        },
-                        ..VkWriteDescriptorSet::default()
-                    },
-                    VkWriteDescriptorSet {
-                        dstSet: vk_ctx.descriptor_sets[i],
-                        dstBinding: 2,
-                        dstArrayElement: 0,
-                        descriptorCount: 1,
-                        descriptorType: VK_DESCRIPTOR_TYPE_COMBINED_IMAGE_SAMPLER,
-                        pImageInfo: &VkDescriptorImageInfo {
-                            sampler: vk_ctx.texture_sampler,
-                            imageView: vk_ctx.texture_image.view,
-                            imageLayout: VK_IMAGE_LAYOUT_SHADER_READ_ONLY_OPTIMAL,
-                        },
-                        ..VkWriteDescriptorSet::default()
-                    },
-                ];
-
-                vkUpdateDescriptorSets(vk_ctx.device, writes.len() as u32, writes.as_ptr(), 0, ptr::null());
-            }
-        }
-        vk_ctx
-    }
-
-    fn render(&mut self, render_commands: &[RenderCommand], current_frame: usize, index_count: usize) {
-        unsafe {
-            let mut vk_ctx = self;
-            let cmd = vk_ctx.command_buffers[current_frame];
-            let fence = vk_ctx.in_flight_fences[current_frame];
-            check!(vkWaitForFences(vk_ctx.device, 1, &fence, VK_TRUE, u64::MAX));
-
-            let mut image_index = 0;
-            match vkAcquireNextImageKHR(
-                vk_ctx.device,
-                vk_ctx.swapchain,
-                u64::MAX,
-                vk_ctx.image_available_semaphores[current_frame],
-                VkFence::default(),
-                &mut image_index,
-            ) {
-                VK_SUCCESS | VK_SUBOPTIMAL_KHR => {}
-                VK_ERROR_OUT_OF_DATE_KHR => {
-                    recreate_swapchain(&mut vk_ctx);
-                    return;
-                }
-                res => panic!("{:?}", res),
-            };
-
-            //let transforms = game.entities.iter().map(|e| e.transform).collect::<Vec<_>>();
-            //vk_map_memory_copy(
-            //    vk_ctx.device,
-            //    vk_ctx.transform_storage_buffer.memory,
-            //    transforms.as_ptr(),
-            //    mem::size_of::<Transform>() * game.entity_count,
-            //);
-            vk_map_memory_copy(
-                vk_ctx.device,
-                vk_ctx.transform_storage_buffer.memory,
-                render_commands.as_ptr(),
-                mem::size_of::<RenderCommand>() * render_commands.len(),
-            );
-
-            check!(vkResetFences(vk_ctx.device, 1, &fence));
-
-            vkResetCommandBuffer(cmd, 0.into());
-
-            // Record command buffer
-            check!(vkBeginCommandBuffer(cmd, &VkCommandBufferBeginInfo::default()));
-
-            let width = vk_ctx.surface_caps.currentExtent.width;
-            let height = vk_ctx.surface_caps.currentExtent.height;
-            vkCmdBeginRenderPass(
-                cmd,
-                &VkRenderPassBeginInfo {
-                    renderPass: vk_ctx.render_pass,
-                    framebuffer: vk_ctx.framebuffers[image_index as usize],
-                    renderArea: VkRect2D::new(0, 0, width, height),
-                    clearValueCount: 2,
-                    pClearValues: [
-                        VkClearColorValue::new(srgb_to_linear(BG_COLOR)),
-                        VkClearDepthStencilValue::new(1.0, 0),
-                    ]
-                    .as_ptr(),
-                    ..VkRenderPassBeginInfo::default()
-                },
-                VK_SUBPASS_CONTENTS_INLINE,
-            );
-
-            vkCmdBindPipeline(cmd, VK_PIPELINE_BIND_POINT_GRAPHICS, vk_ctx.graphics_pipeline);
-
-            vkCmdSetViewport(cmd, 0, 1, &VkViewport::new(0.0, 0.0, width as f32, height as f32, 0.0, 1.0));
-            vkCmdSetScissor(cmd, 0, 1, &VkRect2D::new(0, 0, width, height));
-
-            vkCmdBindVertexBuffers(cmd, 0, 1, &vk_ctx.vertex_buffer.buffer, &0);
-            vkCmdBindIndexBuffer(cmd, vk_ctx.index_buffer.buffer, 0, VK_INDEX_TYPE_UINT32);
-
-            let layout = vk_ctx.pipeline_layout;
-            let dsc_set = vk_ctx.descriptor_sets[current_frame];
-            vkCmdBindDescriptorSets(cmd, VK_PIPELINE_BIND_POINT_GRAPHICS, layout, 0, 1, &dsc_set, 0, ptr::null());
-            // vkCmdDraw(command_buffer, vertices.len() as u32, 1, 0, 0);
-            vkCmdDrawIndexed(cmd, index_count as u32, render_commands.len() as u32, 0, 0, 0);
-
-            vkCmdEndRenderPass(cmd);
-
-            check!(vkEndCommandBuffer(cmd));
-
-            // Submit command buffer
-            check!(vkQueueSubmit(
-                vk_ctx.graphics_queue,
-                1,
-                &VkSubmitInfo {
-                    waitSemaphoreCount: 1,
-                    pWaitSemaphores: &vk_ctx.image_available_semaphores[current_frame],
-                    pWaitDstStageMask: &VK_PIPELINE_STAGE_COLOR_ATTACHMENT_OUTPUT_BIT.into(),
-                    commandBufferCount: 1,
-                    pCommandBuffers: &cmd,
-                    signalSemaphoreCount: 1,
-                    pSignalSemaphores: &vk_ctx.render_finished_semaphores[current_frame],
-                    ..VkSubmitInfo::default()
-                },
-                fence,
-            ));
-
-            match vkQueuePresentKHR(
-                vk_ctx.graphics_queue,
-                &VkPresentInfoKHR {
-                    waitSemaphoreCount: 1,
-                    pWaitSemaphores: &vk_ctx.render_finished_semaphores[current_frame],
-                    swapchainCount: 1,
-                    pSwapchains: &vk_ctx.swapchain,
-                    pImageIndices: &image_index,
-                    ..VkPresentInfoKHR::default()
-                },
-            ) {
-                VK_SUCCESS => {}
-                VK_SUBOPTIMAL_KHR | VK_ERROR_OUT_OF_DATE_KHR => recreate_swapchain(&mut vk_ctx),
-                res => panic!("{:?}", res),
-            };
-        }
-    }
-
-    fn cleanup(self, platform: &Platform) {
-        unsafe {
-            let mut vk_ctx = self;
-            check!(vkDeviceWaitIdle(vk_ctx.device));
-            for i in 0..MAX_FRAMES_IN_FLIGHT {
-                vkDestroyFence(vk_ctx.device, vk_ctx.in_flight_fences[i], ptr::null());
-                vkDestroySemaphore(vk_ctx.device, vk_ctx.render_finished_semaphores[i], ptr::null());
-                vkDestroySemaphore(vk_ctx.device, vk_ctx.image_available_semaphores[i], ptr::null());
-            }
-
-            vkDestroyDescriptorPool(vk_ctx.device, vk_ctx.descriptor_pool, ptr::null());
-
-            vkDestroySampler(vk_ctx.device, vk_ctx.texture_sampler, ptr::null());
-
-            vkDestroyCommandPool(vk_ctx.device, vk_ctx.command_pool, ptr::null());
-            cleanup_swapchain(&mut vk_ctx);
-            vkDestroyDescriptorSetLayout(vk_ctx.device, vk_ctx.descriptor_set_layout, ptr::null());
-
-            let VkContext {
-                instance,
-                device,
-                debug_messenger,
-                surface,
-                ..
-            } = vk_ctx;
-            drop(vk_ctx);
-            vkDestroyDevice(device, ptr::null());
-
-            // destroy debug_messenger
-            vk_destroy_debug_utils_messenger_ext(instance, debug_messenger);
-
-            vkDestroySurfaceKHR(instance, surface, ptr::null());
-
-            // We need to close the display before destroying the vulkan instance to avoid segfaults!
-            XCloseDisplay(platform.dpy);
-
-            vkDestroyInstance(instance, ptr::null());
-        }
-    }
-}
-
-fn recreate_swapchain(vk_ctx: &mut VkContext) {
-    unsafe {
-        let VkContext {
-            device,
-            physical_device,
-            surface,
-            surface_format,
-            ..
-        } = *vk_ctx;
-        vkDeviceWaitIdle(device);
-
-        cleanup_swapchain(vk_ctx);
-
-        let surface_caps = vk_get_physical_device_surface_capabilities_khr(physical_device, surface);
-        let swapchain = vk_create_swapchain_khr(device, surface, surface_caps, surface_format);
-        let image_views: Vec<_> = vk_get_swapchain_images_khr(device, swapchain)
-            .iter()
-            .map(|image| vk_create_image_view(device, *image, surface_format.format, VK_IMAGE_ASPECT_COLOR_BIT.into()))
-            .collect();
-        let render_pass = vk_create_render_pass(device, surface_format.format);
-        let pipeline_layout = create_pipeline_layout(device, vk_ctx.descriptor_set_layout);
-        let graphics_pipeline = create_graphics_pipeline(device, pipeline_layout, render_pass, surface_caps);
-
-        // Create Depth Resources
-        let depth_image = create_image(
-            &vk_ctx,
-            surface_caps.currentExtent.width,
-            surface_caps.currentExtent.height,
-            VK_FORMAT_D32_SFLOAT,
-            VK_IMAGE_TILING_OPTIMAL,
-            VK_IMAGE_USAGE_DEPTH_STENCIL_ATTACHMENT_BIT.into(),
-            VK_MEMORY_PROPERTY_DEVICE_LOCAL_BIT.into(),
-            VK_IMAGE_ASPECT_DEPTH_BIT.into(),
-        );
-
-        let framebuffers = create_framebuffers(device, render_pass, &image_views, depth_image.view, surface_caps);
-
-        vk_ctx.surface_caps = surface_caps;
-        vk_ctx.swapchain = swapchain;
-        vk_ctx.swapchain_image_views = image_views;
-        vk_ctx.render_pass = render_pass;
-        vk_ctx.pipeline_layout = pipeline_layout;
-        vk_ctx.graphics_pipeline = graphics_pipeline;
-        vk_ctx.depth_image = depth_image;
-        vk_ctx.framebuffers = framebuffers;
-    }
-}
-
-fn vk_create_render_pass(device: VkDevice, format: VkFormat) -> VkRenderPass {
-    unsafe {
-        let mut render_pass = VkRenderPass::default();
-        check!(vkCreateRenderPass(
-            device,
-            &VkRenderPassCreateInfo {
-                attachmentCount: 2,
-                pAttachments: [
-                    VkAttachmentDescription {
-                        flags: 0.into(),
-                        format,
-                        samples: VK_SAMPLE_COUNT_1_BIT.into(),
-                        loadOp: VK_ATTACHMENT_LOAD_OP_CLEAR,
-                        storeOp: VK_ATTACHMENT_STORE_OP_STORE,
-                        stencilLoadOp: VK_ATTACHMENT_LOAD_OP_DONT_CARE,
-                        stencilStoreOp: VK_ATTACHMENT_STORE_OP_DONT_CARE,
-                        initialLayout: VK_IMAGE_LAYOUT_UNDEFINED,
-                        finalLayout: VK_IMAGE_LAYOUT_PRESENT_SRC_KHR
-                    },
-                    VkAttachmentDescription {
-                        flags: 0.into(),
-                        format: VK_FORMAT_D32_SFLOAT, // TODO: find_depth_format()
-                        samples: VK_SAMPLE_COUNT_1_BIT.into(),
-                        loadOp: VK_ATTACHMENT_LOAD_OP_CLEAR,
-                        storeOp: VK_ATTACHMENT_STORE_OP_DONT_CARE,
-                        stencilLoadOp: VK_ATTACHMENT_LOAD_OP_DONT_CARE,
-                        stencilStoreOp: VK_ATTACHMENT_STORE_OP_DONT_CARE,
-                        initialLayout: VK_IMAGE_LAYOUT_UNDEFINED,
-                        finalLayout: VK_IMAGE_LAYOUT_DEPTH_STENCIL_ATTACHMENT_OPTIMAL,
-                    }
-                ]
-                .as_ptr(),
-                subpassCount: 1,
-                pSubpasses: &VkSubpassDescription {
-                    pipelineBindPoint: VK_PIPELINE_BIND_POINT_GRAPHICS,
-                    colorAttachmentCount: 1,
-                    pColorAttachments: &VkAttachmentReference {
-                        attachment: 0,
-                        layout: VK_IMAGE_LAYOUT_COLOR_ATTACHMENT_OPTIMAL,
-                    },
-                    pDepthStencilAttachment: &VkAttachmentReference {
-                        attachment: 1,
-                        layout: VK_IMAGE_LAYOUT_DEPTH_STENCIL_ATTACHMENT_OPTIMAL,
-                    },
-                    ..VkSubpassDescription::default()
-                },
-                dependencyCount: 1,
-                pDependencies: &VkSubpassDependency {
-                    srcSubpass: VK_SUBPASS_EXTERNAL,
-                    dstSubpass: 0,
-                    srcStageMask: (VK_PIPELINE_STAGE_COLOR_ATTACHMENT_OUTPUT_BIT
-                        | VK_PIPELINE_STAGE_EARLY_FRAGMENT_TESTS_BIT)
-                        .into(),
-                    dstStageMask: (VK_PIPELINE_STAGE_COLOR_ATTACHMENT_OUTPUT_BIT
-                        | VK_PIPELINE_STAGE_EARLY_FRAGMENT_TESTS_BIT)
-                        .into(),
-                    srcAccessMask: 0.into(),
-                    dstAccessMask: (VK_ACCESS_COLOR_ATTACHMENT_WRITE_BIT
-                        | VK_ACCESS_DEPTH_STENCIL_ATTACHMENT_WRITE_BIT)
-                        .into(),
-                    dependencyFlags: 0.into(),
-                },
-                ..VkRenderPassCreateInfo::default()
-            },
-            ptr::null(),
-            &mut render_pass,
-        ));
-        render_pass
-    }
-}
-
-fn create_pipeline_layout(device: VkDevice, descriptor_set_layout: VkDescriptorSetLayout) -> VkPipelineLayout {
-    unsafe {
-        let mut pipeline_layout = VkPipelineLayout::default();
-        check!(vkCreatePipelineLayout(
-            device,
-            &VkPipelineLayoutCreateInfo {
-                setLayoutCount: 1,
-                pSetLayouts: &descriptor_set_layout,
-                ..VkPipelineLayoutCreateInfo::default()
-            },
-            ptr::null(),
-            &mut pipeline_layout
-        ));
-        pipeline_layout
-    }
-}
-
-fn create_graphics_pipeline(
-    device: VkDevice,
-    pipeline_layout: VkPipelineLayout,
-    render_pass: VkRenderPass,
-    surface_caps: VkSurfaceCapabilitiesKHR,
-) -> VkPipeline {
-    unsafe {
-        let vs_code = fs::read("assets/shaders/shader.vert.spv").expect("Failed to load vertex shader");
-        let fs_code = fs::read("assets/shaders/shader.frag.spv").expect("Failed to load fragment shader");
-
-        let mut vs_shader_module = VkShaderModule::default();
-        check!(vkCreateShaderModule(
-            device,
-            &VkShaderModuleCreateInfo {
-                codeSize: vs_code.len(),
-                pCode: vs_code.as_ptr() as *const u32,
-                ..VkShaderModuleCreateInfo::default()
-            },
-            ptr::null(),
-            &mut vs_shader_module
-        ));
-        let mut fs_shader_module = VkShaderModule::default();
-        check!(vkCreateShaderModule(
-            device,
-            &VkShaderModuleCreateInfo {
-                codeSize: fs_code.len(),
-                pCode: fs_code.as_ptr() as *const u32,
-                ..VkShaderModuleCreateInfo::default()
-            },
-            ptr::null(),
-            &mut fs_shader_module
-        ));
-
-        let mut graphics_pipeline = VkPipeline::default();
-        check!(vkCreateGraphicsPipelines(
-            device,
-            VkPipelineCache::default(),
-            1,
-            &VkGraphicsPipelineCreateInfo {
-                stageCount: 2,
-                pStages: [
-                    VkPipelineShaderStageCreateInfo {
-                        stage: VK_SHADER_STAGE_VERTEX_BIT.into(),
-                        module: vs_shader_module,
-                        pName: cstr!("main"),
-                        ..VkPipelineShaderStageCreateInfo::default()
-                    },
-                    VkPipelineShaderStageCreateInfo {
-                        stage: VK_SHADER_STAGE_FRAGMENT_BIT.into(),
-                        module: fs_shader_module,
-                        pName: cstr!("main"),
-                        ..VkPipelineShaderStageCreateInfo::default()
-                    },
-                ]
-                .as_ptr(),
-                pVertexInputState: &VkPipelineVertexInputStateCreateInfo {
-                    vertexBindingDescriptionCount: 1,
-                    pVertexBindingDescriptions: &Vertex::get_binding_description(),
-                    vertexAttributeDescriptionCount: Vertex::get_attribute_descriptions().len() as u32,
-                    pVertexAttributeDescriptions: Vertex::get_attribute_descriptions().as_ptr(),
-                    ..VkPipelineVertexInputStateCreateInfo::default()
-                },
-                pInputAssemblyState: &VkPipelineInputAssemblyStateCreateInfo {
-                    topology: VK_PRIMITIVE_TOPOLOGY_TRIANGLE_LIST,
-                    ..VkPipelineInputAssemblyStateCreateInfo::default()
-                },
-                pTessellationState: ptr::null(),
-                pViewportState: &VkPipelineViewportStateCreateInfo {
-                    viewportCount: 1,
-                    pViewports: &VkViewport {
-                        x: 0.0,
-                        y: 0.0,
-                        width: surface_caps.currentExtent.width as f32,
-                        height: surface_caps.currentExtent.height as f32,
-                        minDepth: 0.0,
-                        maxDepth: 1.0,
-                    },
-                    scissorCount: 1,
-                    pScissors: &VkRect2D {
-                        offset: VkOffset2D::default(),
-                        extent: surface_caps.currentExtent,
-                    },
-                    ..VkPipelineViewportStateCreateInfo::default()
-                },
-                pRasterizationState: &VkPipelineRasterizationStateCreateInfo {
-                    polygonMode: VK_POLYGON_MODE_FILL,
-                    cullMode: VK_CULL_MODE_BACK_BIT.into(),
-                    frontFace: VK_FRONT_FACE_COUNTER_CLOCKWISE,
-                    lineWidth: 1.0,
-                    ..VkPipelineRasterizationStateCreateInfo::default()
-                },
-                pMultisampleState: &VkPipelineMultisampleStateCreateInfo {
-                    rasterizationSamples: VK_SAMPLE_COUNT_1_BIT.into(),
-                    minSampleShading: 1.0,
-                    ..VkPipelineMultisampleStateCreateInfo::default()
-                },
-                pDepthStencilState: &VkPipelineDepthStencilStateCreateInfo {
-                    depthTestEnable: VK_TRUE,
-                    depthWriteEnable: VK_TRUE,
-                    depthCompareOp: VK_COMPARE_OP_LESS,
-                    depthBoundsTestEnable: VK_FALSE,
-                    stencilTestEnable: VK_FALSE,
-                    front: VkStencilOpState::default(),
-                    back: VkStencilOpState::default(),
-                    minDepthBounds: 0.0,
-                    maxDepthBounds: 1.0,
-                    ..VkPipelineDepthStencilStateCreateInfo::default()
-                },
-                pColorBlendState: &VkPipelineColorBlendStateCreateInfo {
-                    logicOp: VK_LOGIC_OP_COPY,
-                    attachmentCount: 1,
-                    pAttachments: &VkPipelineColorBlendAttachmentState {
-                        blendEnable: VK_TRUE,
-                        srcColorBlendFactor: VK_BLEND_FACTOR_SRC_ALPHA,
-                        dstColorBlendFactor: VK_BLEND_FACTOR_ONE_MINUS_SRC_ALPHA,
-                        colorBlendOp: VK_BLEND_OP_ADD,
-                        srcAlphaBlendFactor: VK_BLEND_FACTOR_ONE,
-                        dstAlphaBlendFactor: VK_BLEND_FACTOR_ZERO,
-                        alphaBlendOp: VK_BLEND_OP_ADD,
-                        colorWriteMask: (VK_COLOR_COMPONENT_R_BIT
-                            | VK_COLOR_COMPONENT_G_BIT
-                            | VK_COLOR_COMPONENT_B_BIT
-                            | VK_COLOR_COMPONENT_A_BIT)
-                            .into(),
-                    },
-                    ..VkPipelineColorBlendStateCreateInfo::default()
-                },
-                pDynamicState: &VkPipelineDynamicStateCreateInfo {
-                    dynamicStateCount: 2,
-                    pDynamicStates: [VK_DYNAMIC_STATE_VIEWPORT, VK_DYNAMIC_STATE_SCISSOR].as_ptr(),
-                    ..VkPipelineDynamicStateCreateInfo::default()
-                },
-                layout: pipeline_layout,
-                renderPass: render_pass,
-                subpass: 0,
-                basePipelineIndex: -1,
-                ..VkGraphicsPipelineCreateInfo::default()
-            },
-            ptr::null(),
-            &mut graphics_pipeline
-        ));
-
-        vkDestroyShaderModule(device, fs_shader_module, ptr::null());
-        vkDestroyShaderModule(device, vs_shader_module, ptr::null());
-
-        graphics_pipeline
-    }
-}
-
-fn create_framebuffers(
-    device: VkDevice,
-    render_pass: VkRenderPass,
-    swapchain_image_views: &[VkImageView],
-    depth_image_view: VkImageView,
-    surface_caps: VkSurfaceCapabilitiesKHR,
-) -> Vec<VkFramebuffer> {
-    unsafe {
-        let mut framebuffers = vec![VkFramebuffer::default(); swapchain_image_views.len()];
-        for i in 0..swapchain_image_views.len() {
-            check!(vkCreateFramebuffer(
-                device,
-                &VkFramebufferCreateInfo {
-                    renderPass: render_pass,
-                    attachmentCount: 2,
-                    pAttachments: [swapchain_image_views[i], depth_image_view].as_ptr(),
-                    width: surface_caps.currentExtent.width,
-                    height: surface_caps.currentExtent.height,
-                    layers: 1,
-                    ..VkFramebufferCreateInfo::default()
-                },
-                ptr::null(),
-                &mut framebuffers[i]
-            ));
-        }
-        framebuffers
-    }
-}
-
-fn create_descriptor_pool(device: VkDevice) -> VkDescriptorPool {
-    unsafe {
-        let mut descriptor_pool = VkDescriptorPool::default();
-        let pool_sizes = [
-            VkDescriptorPoolSize::new(VK_DESCRIPTOR_TYPE_UNIFORM_BUFFER, MAX_FRAMES_IN_FLIGHT),
-            VkDescriptorPoolSize::new(VK_DESCRIPTOR_TYPE_STORAGE_BUFFER, MAX_FRAMES_IN_FLIGHT),
-            VkDescriptorPoolSize::new(VK_DESCRIPTOR_TYPE_COMBINED_IMAGE_SAMPLER, MAX_FRAMES_IN_FLIGHT),
-        ];
-        check!(vkCreateDescriptorPool(
-            device,
-            &VkDescriptorPoolCreateInfo {
-                maxSets: MAX_FRAMES_IN_FLIGHT as u32,
-                poolSizeCount: pool_sizes.len() as u32,
-                pPoolSizes: pool_sizes.as_ptr(),
-                ..VkDescriptorPoolCreateInfo::default()
-            },
-            ptr::null(),
-            &mut descriptor_pool
-        ));
-        descriptor_pool
-    }
-}
-
-fn cleanup_swapchain(vk_ctx: &mut VkContext) {
-    unsafe {
-        vk_ctx.framebuffers.iter().for_each(|fb| vkDestroyFramebuffer(vk_ctx.device, *fb, ptr::null()));
-        vkDestroyPipeline(vk_ctx.device, vk_ctx.graphics_pipeline, ptr::null());
-        vkDestroyRenderPass(vk_ctx.device, vk_ctx.render_pass, ptr::null());
-        vkDestroyPipelineLayout(vk_ctx.device, vk_ctx.pipeline_layout, ptr::null());
-        vk_ctx.swapchain_image_views.iter().for_each(|view| vkDestroyImageView(vk_ctx.device, *view, ptr::null()));
-        vkDestroySwapchainKHR(vk_ctx.device, vk_ctx.swapchain, ptr::null());
-    }
-}
-
-fn find_memory_type(vk_ctx: &VkContext, type_filter: u32, properties: VkMemoryPropertyFlags) -> u32 {
-    let mem_properties = &vk_ctx.physical_device_meta.mem_props;
-
-    for i in 0..mem_properties.memoryTypeCount {
-        if type_filter & (1 << i) != 0
-            && mem_properties.memoryTypes[i as usize].propertyFlags.value & properties.value == properties.value
-        {
-            return i;
-        }
-    }
-
-    panic!("Failed to find suitable memory type!");
-}
-
-fn copy_buffer(
-    device: VkDevice,
-    command_pool: VkCommandPool,
-    graphics_queue: VkQueue,
-    src_buffer: VkBuffer,
-    dst_buffer: VkBuffer,
-    size: usize,
-) {
-    let command_buffer = begin_single_time_commands(device, command_pool);
-    unsafe { vkCmdCopyBuffer(command_buffer, src_buffer, dst_buffer, 1, &VkBufferCopy::new(0, 0, size)) };
-    end_single_time_commands(device, graphics_queue, command_pool, command_buffer);
-}
-
-fn create_vertex_buffer(vk_ctx: &VkContext, vertices: &[Vertex]) -> Buffer {
-    let buffer_size = mem::size_of_val(&vertices[0]) * vertices.len();
-    let staging_buffer = create_buffer(
-        vk_ctx,
-        buffer_size,
-        VK_BUFFER_USAGE_TRANSFER_SRC_BIT.into(),
-        (VK_MEMORY_PROPERTY_HOST_VISIBLE_BIT | VK_MEMORY_PROPERTY_HOST_COHERENT_BIT).into(),
-    );
-
-    vk_map_memory_copy(vk_ctx.device, staging_buffer.memory, vertices.as_ptr(), buffer_size);
-
-    let vertex_buffer = create_buffer(
-        vk_ctx,
-        buffer_size,
-        (VK_BUFFER_USAGE_TRANSFER_DST_BIT | VK_BUFFER_USAGE_VERTEX_BUFFER_BIT).into(),
-        VK_MEMORY_PROPERTY_DEVICE_LOCAL_BIT.into(),
-    );
-
-    copy_buffer(
-        vk_ctx.device,
-        vk_ctx.command_pool,
-        vk_ctx.graphics_queue,
-        staging_buffer.buffer,
-        vertex_buffer.buffer,
-        buffer_size,
-    );
-
-    vertex_buffer
-}
-
-fn create_index_buffer(vk_ctx: &VkContext, indices: &[u32]) -> Buffer {
-    let buffer_size = mem::size_of_val(&indices[0]) * indices.len();
-    let staging_buffer = create_buffer(
-        vk_ctx,
-        buffer_size,
-        VK_BUFFER_USAGE_TRANSFER_SRC_BIT.into(),
-        (VK_MEMORY_PROPERTY_HOST_VISIBLE_BIT | VK_MEMORY_PROPERTY_HOST_COHERENT_BIT).into(),
-    );
-
-    vk_map_memory_copy(vk_ctx.device, staging_buffer.memory, indices.as_ptr(), buffer_size);
-
-    let index_buffer = create_buffer(
-        vk_ctx,
-        buffer_size,
-        (VK_BUFFER_USAGE_TRANSFER_DST_BIT | VK_BUFFER_USAGE_INDEX_BUFFER_BIT).into(),
-        VK_MEMORY_PROPERTY_DEVICE_LOCAL_BIT.into(),
-    );
-
-    copy_buffer(
-        vk_ctx.device,
-        vk_ctx.command_pool,
-        vk_ctx.graphics_queue,
-        staging_buffer.buffer,
-        index_buffer.buffer,
-        buffer_size,
-    );
-
-    index_buffer
-}
-
-fn create_buffer(
-    vk_ctx: &VkContext,
-    size: usize,
-    usage: VkBufferUsageFlags,
-    properties: VkMemoryPropertyFlags,
-) -> Buffer {
-    unsafe {
-        let mut buffer = VkBuffer::default();
-        check!(vkCreateBuffer(
-            vk_ctx.device,
-            &VkBufferCreateInfo {
-                size: size as VkDeviceSize,
-                usage,
-                ..VkBufferCreateInfo::default()
-            },
-            ptr::null(),
-            &mut buffer
-        ));
-        let mut mem_requirements = VkMemoryRequirements::default();
-        vkGetBufferMemoryRequirements(vk_ctx.device, buffer, &mut mem_requirements);
-
-        let mut memory = VkDeviceMemory::default();
-        check!(vkAllocateMemory(
-            vk_ctx.device,
-            &VkMemoryAllocateInfo {
-                allocationSize: mem_requirements.size,
-                memoryTypeIndex: find_memory_type(&vk_ctx, mem_requirements.memoryTypeBits, properties),
-                ..VkMemoryAllocateInfo::default()
-            },
-            ptr::null(),
-            &mut memory,
-        ));
-
-        check!(vkBindBufferMemory(vk_ctx.device, buffer, memory, 0));
-
-        Buffer {
-            device: vk_ctx.device,
-            buffer,
-            memory,
-        }
-    }
-}
-
-fn create_image(
-    vk_ctx: &VkContext,
-    width: u32,
-    height: u32,
-    format: VkFormat,
-    tiling: VkImageTiling,
-    usage: VkImageUsageFlags,
-    mem_props: VkMemoryPropertyFlags,
-    aspect: VkImageAspectFlags,
-) -> Image {
-    unsafe {
-        let mut image = VkImage::default();
-        check!(vkCreateImage(
-            vk_ctx.device,
-            &VkImageCreateInfo {
-                imageType: VK_IMAGE_TYPE_2D,
-                format,
-                extent: VkExtent3D {
-                    width: width,
-                    height: height,
-                    depth: 1,
-                },
-                mipLevels: 1,
-                arrayLayers: 1,
-                samples: VK_SAMPLE_COUNT_1_BIT.into(), // TODO: VkSampleCountFlagBits
-                tiling,
-                usage,
-                sharingMode: VK_SHARING_MODE_EXCLUSIVE,
-                initialLayout: VK_IMAGE_LAYOUT_UNDEFINED,
-                ..VkImageCreateInfo::default()
-            },
-            ptr::null(),
-            &mut image
-        ));
-
-        let mut memory_requirements = VkMemoryRequirements::default();
-        vkGetImageMemoryRequirements(vk_ctx.device, image, &mut memory_requirements);
-
-        let mut memory = VkDeviceMemory::default();
-        check!(vkAllocateMemory(
-            vk_ctx.device,
-            &VkMemoryAllocateInfo {
-                allocationSize: memory_requirements.size,
-                memoryTypeIndex: find_memory_type(&vk_ctx, memory_requirements.memoryTypeBits, mem_props),
-                ..VkMemoryAllocateInfo::default()
-            },
-            ptr::null(),
-            &mut memory,
-        ));
-
-        check!(vkBindImageMemory(vk_ctx.device, image, memory, 0));
-
-        let view = vk_create_image_view(vk_ctx.device, image, format, aspect.into());
-
-        Image {
-            device: vk_ctx.device,
-            image,
-            memory,
-            view,
-        }
-    }
-}
->>>>>>> f754062e
-
-#[allow(dead_code)]
-fn generate_glyphs<P: AsRef<str>>(path: P) {
-    unsafe {
-        let mut width = 0;
-        let mut height = 0;
-        let mut channels = 0;
-        let mut path = path.as_ref().to_string();
-        path.push(0 as char);
-        let pixels = stbi_load(path.as_ptr() as *const i8, &mut width, &mut height, &mut channels, 1);
-
-        // 7x9 quads with 1 pixel of padding
-        let mut glyphs = vec![];
-        for row in 0..6 {
-            for col in 0..18 {
-                let quad = (7 * col, 9 * row, 7, 9);
-                let mut glyph = vec![];
-                for y in quad.1 + 1..quad.1 + 9 - 1 {
-                    for x in quad.0 + 1..quad.0 + 7 - 1 {
-                        glyph.push(if *pixels.offset((y * width + x) as isize) == 0 {
-                            0
-                        } else {
-                            1
-                        });
-                    }
-                }
-                glyphs.push(glyph);
-            }
-        }
-        println!("{:?}", glyphs);
-    }
-<<<<<<< HEAD
-}
-=======
-}
-
-fn create_texture_image<P: AsRef<str>>(vk_ctx: &VkContext, path: P) -> Image {
-    unsafe {
-        let mut width = 0;
-        let mut height = 0;
-        let mut channels = 0;
-        let mut path = path.as_ref().to_string();
-        path.push(0 as char);
-        let pixels = stbi_load(path.as_ptr() as *const i8, &mut width, &mut height, &mut channels, 4);
-        assert!(!pixels.is_null());
-        let image_size = width * height * 4;
-
-        let staging_buffer = create_buffer(
-            vk_ctx,
-            image_size as usize,
-            VK_BUFFER_USAGE_TRANSFER_SRC_BIT.into(),
-            (VK_MEMORY_PROPERTY_HOST_VISIBLE_BIT | VK_MEMORY_PROPERTY_HOST_COHERENT_BIT).into(),
-        );
-        vk_map_memory_copy(vk_ctx.device, staging_buffer.memory, pixels, image_size as usize);
-
-        stbi_image_free(pixels as *mut c_void);
-
-        let texture_image = create_image(
-            vk_ctx,
-            width as u32,
-            height as u32,
-            VK_FORMAT_R8G8B8A8_SRGB,
-            VK_IMAGE_TILING_OPTIMAL,
-            (VK_IMAGE_USAGE_TRANSFER_DST_BIT | VK_IMAGE_USAGE_SAMPLED_BIT).into(),
-            VK_MEMORY_PROPERTY_DEVICE_LOCAL_BIT.into(),
-            VK_IMAGE_ASPECT_COLOR_BIT.into(),
-        );
-
-        transition_image_layout(
-            vk_ctx.device,
-            vk_ctx.graphics_queue,
-            vk_ctx.command_pool,
-            texture_image.image,
-            VK_FORMAT_R8G8B8A8_SRGB,
-            VK_IMAGE_LAYOUT_UNDEFINED,
-            VK_IMAGE_LAYOUT_TRANSFER_DST_OPTIMAL,
-        );
-
-        copy_buffer_to_image(
-            vk_ctx.device,
-            vk_ctx.graphics_queue,
-            vk_ctx.command_pool,
-            staging_buffer.buffer,
-            texture_image.image,
-            width as u32,
-            height as u32,
-        );
-
-        transition_image_layout(
-            vk_ctx.device,
-            vk_ctx.graphics_queue,
-            vk_ctx.command_pool,
-            texture_image.image,
-            VK_FORMAT_R8G8B8A8_SRGB,
-            VK_IMAGE_LAYOUT_TRANSFER_DST_OPTIMAL,
-            VK_IMAGE_LAYOUT_SHADER_READ_ONLY_OPTIMAL,
-        );
-
-        texture_image
-    }
-}
-
-pub const GLYPH_WIDTH: usize = 5;
-pub const GLYPH_HEIGHT: usize = 7;
-pub type Glyph = [u8; 35]; // GLYPH_WIDTH * GLYPH_HEIGHT
-pub const GLYPHS: [Glyph; 95] = [
-    [0, 0, 0, 0, 0, 0, 0, 0, 0, 0, 0, 0, 0, 0, 0, 0, 0, 0, 0, 0, 0, 0, 0, 0, 0, 0, 0, 0, 0, 0, 0, 0, 0, 0, 0], // <Space>
-    [0, 0, 1, 0, 0, 0, 0, 1, 0, 0, 0, 0, 1, 0, 0, 0, 0, 1, 0, 0, 0, 0, 1, 0, 0, 0, 0, 0, 0, 0, 0, 0, 1, 0, 0], // !
-    [0, 1, 0, 1, 0, 0, 1, 0, 1, 0, 0, 0, 0, 0, 0, 0, 0, 0, 0, 0, 0, 0, 0, 0, 0, 0, 0, 0, 0, 0, 0, 0, 0, 0, 0], // "
-    [0, 1, 0, 1, 0, 0, 1, 0, 1, 0, 1, 1, 1, 1, 1, 0, 1, 0, 1, 0, 1, 1, 1, 1, 1, 0, 1, 0, 1, 0, 0, 1, 0, 1, 0], // #
-    [0, 0, 1, 0, 0, 0, 1, 1, 1, 1, 1, 0, 1, 0, 0, 0, 1, 1, 1, 0, 0, 0, 1, 0, 1, 1, 1, 1, 1, 0, 0, 0, 1, 0, 0], // $
-    [1, 1, 0, 0, 0, 1, 1, 0, 0, 1, 0, 0, 0, 1, 0, 0, 0, 1, 0, 0, 0, 1, 0, 0, 0, 1, 0, 0, 1, 1, 0, 0, 0, 1, 1], // %
-    [0, 1, 1, 1, 0, 1, 0, 0, 1, 0, 1, 0, 1, 0, 0, 0, 1, 0, 0, 0, 1, 0, 1, 0, 1, 1, 0, 0, 1, 0, 0, 1, 1, 0, 1], // &
-    [0, 0, 1, 0, 0, 0, 0, 1, 0, 0, 0, 0, 0, 0, 0, 0, 0, 0, 0, 0, 0, 0, 0, 0, 0, 0, 0, 0, 0, 0, 0, 0, 0, 0, 0], // '
-    [0, 0, 0, 1, 0, 0, 0, 1, 0, 0, 0, 1, 0, 0, 0, 0, 1, 0, 0, 0, 0, 1, 0, 0, 0, 0, 0, 1, 0, 0, 0, 0, 0, 1, 0], // (
-    [0, 1, 0, 0, 0, 0, 0, 1, 0, 0, 0, 0, 0, 1, 0, 0, 0, 0, 1, 0, 0, 0, 0, 1, 0, 0, 0, 1, 0, 0, 0, 1, 0, 0, 0], // )
-    [0, 0, 0, 0, 0, 1, 0, 1, 0, 1, 0, 1, 1, 1, 0, 1, 1, 1, 1, 1, 0, 1, 1, 1, 0, 1, 0, 1, 0, 1, 0, 0, 0, 0, 0], // *
-    [0, 0, 0, 0, 0, 0, 0, 1, 0, 0, 0, 0, 1, 0, 0, 1, 1, 1, 1, 1, 0, 0, 1, 0, 0, 0, 0, 1, 0, 0, 0, 0, 0, 0, 0], // +
-    [0, 0, 0, 0, 0, 0, 0, 0, 0, 0, 0, 0, 0, 0, 0, 0, 0, 0, 0, 0, 0, 0, 1, 0, 0, 0, 0, 1, 0, 0, 0, 1, 0, 0, 0], // ,
-    [0, 0, 0, 0, 0, 0, 0, 0, 0, 0, 0, 0, 0, 0, 0, 1, 1, 1, 1, 1, 0, 0, 0, 0, 0, 0, 0, 0, 0, 0, 0, 0, 0, 0, 0], // -
-    [0, 0, 0, 0, 0, 0, 0, 0, 0, 0, 0, 0, 0, 0, 0, 0, 0, 0, 0, 0, 0, 0, 0, 0, 0, 0, 0, 0, 0, 0, 0, 0, 1, 0, 0], // .
-    [0, 0, 0, 0, 0, 0, 0, 0, 0, 1, 0, 0, 0, 1, 0, 0, 0, 1, 0, 0, 0, 1, 0, 0, 0, 1, 0, 0, 0, 0, 0, 0, 0, 0, 0], // /
-    [0, 1, 1, 1, 0, 1, 0, 0, 0, 1, 1, 0, 0, 1, 1, 1, 0, 1, 0, 1, 1, 1, 0, 0, 1, 1, 0, 0, 0, 1, 0, 1, 1, 1, 0], // 0
-    [0, 0, 1, 0, 0, 0, 1, 1, 0, 0, 1, 0, 1, 0, 0, 0, 0, 1, 0, 0, 0, 0, 1, 0, 0, 0, 0, 1, 0, 0, 1, 1, 1, 1, 1], // 1
-    [0, 1, 1, 1, 0, 1, 0, 0, 0, 1, 0, 0, 0, 0, 1, 0, 0, 0, 1, 0, 0, 0, 1, 0, 0, 0, 1, 0, 0, 0, 1, 1, 1, 1, 1], // 2
-    [0, 1, 1, 1, 0, 1, 0, 0, 0, 1, 0, 0, 0, 0, 1, 0, 0, 1, 1, 0, 0, 0, 0, 0, 1, 1, 0, 0, 0, 1, 0, 1, 1, 1, 0], // 3
-    [0, 0, 1, 1, 0, 0, 1, 0, 1, 0, 1, 0, 0, 1, 0, 1, 1, 1, 1, 1, 0, 0, 0, 1, 0, 0, 0, 0, 1, 0, 0, 0, 0, 1, 0], // 4
-    [1, 1, 1, 1, 1, 1, 0, 0, 0, 0, 1, 0, 0, 0, 0, 1, 1, 1, 1, 0, 0, 0, 0, 0, 1, 0, 0, 0, 0, 1, 1, 1, 1, 1, 0], // 5
-    [0, 1, 1, 1, 0, 1, 0, 0, 0, 0, 1, 0, 0, 0, 0, 1, 1, 1, 1, 0, 1, 0, 0, 0, 1, 1, 0, 0, 0, 1, 0, 1, 1, 1, 0], // 6
-    [1, 1, 1, 1, 1, 0, 0, 0, 0, 1, 0, 0, 0, 1, 0, 0, 0, 1, 0, 0, 0, 1, 0, 0, 0, 0, 1, 0, 0, 0, 0, 1, 0, 0, 0], // 7
-    [0, 1, 1, 1, 0, 1, 0, 0, 0, 1, 1, 0, 0, 0, 1, 0, 1, 1, 1, 0, 1, 0, 0, 0, 1, 1, 0, 0, 0, 1, 0, 1, 1, 1, 0], // 8
-    [0, 1, 1, 1, 0, 1, 0, 0, 0, 1, 1, 0, 0, 0, 1, 0, 1, 1, 1, 1, 0, 0, 0, 0, 1, 0, 0, 0, 0, 1, 0, 1, 1, 1, 0], // 9
-    [0, 0, 0, 0, 0, 0, 0, 1, 0, 0, 0, 0, 0, 0, 0, 0, 0, 0, 0, 0, 0, 0, 0, 0, 0, 0, 0, 1, 0, 0, 0, 0, 0, 0, 0], // :
-    [0, 0, 0, 0, 0, 0, 0, 1, 0, 0, 0, 0, 0, 0, 0, 0, 0, 0, 0, 0, 0, 0, 1, 0, 0, 0, 0, 1, 0, 0, 0, 1, 0, 0, 0], // ;
-    [0, 0, 0, 0, 0, 0, 0, 0, 1, 0, 0, 0, 1, 0, 0, 0, 1, 0, 0, 0, 0, 0, 1, 0, 0, 0, 0, 0, 1, 0, 0, 0, 0, 0, 0], // <
-    [0, 0, 0, 0, 0, 0, 0, 0, 0, 0, 1, 1, 1, 1, 1, 0, 0, 0, 0, 0, 1, 1, 1, 1, 1, 0, 0, 0, 0, 0, 0, 0, 0, 0, 0], // =
-    [0, 0, 0, 0, 0, 0, 1, 0, 0, 0, 0, 0, 1, 0, 0, 0, 0, 0, 1, 0, 0, 0, 1, 0, 0, 0, 1, 0, 0, 0, 0, 0, 0, 0, 0], // >
-    [0, 1, 1, 1, 0, 1, 0, 0, 0, 1, 1, 0, 0, 0, 1, 0, 0, 0, 1, 0, 0, 0, 1, 0, 0, 0, 0, 0, 0, 0, 0, 0, 1, 0, 0], // ?
-    [0, 1, 1, 1, 0, 1, 0, 0, 0, 1, 1, 0, 1, 1, 1, 1, 0, 1, 0, 1, 1, 0, 1, 1, 1, 1, 0, 0, 0, 0, 0, 1, 1, 1, 0], // @
-    [0, 1, 1, 1, 0, 1, 0, 0, 0, 1, 1, 0, 0, 0, 1, 1, 1, 1, 1, 1, 1, 0, 0, 0, 1, 1, 0, 0, 0, 1, 1, 0, 0, 0, 1], // A
-    [1, 1, 1, 1, 0, 1, 0, 0, 0, 1, 1, 0, 0, 0, 1, 1, 1, 1, 1, 0, 1, 0, 0, 0, 1, 1, 0, 0, 0, 1, 1, 1, 1, 1, 0], // B
-    [0, 1, 1, 1, 0, 1, 0, 0, 0, 1, 1, 0, 0, 0, 0, 1, 0, 0, 0, 0, 1, 0, 0, 0, 0, 1, 0, 0, 0, 1, 0, 1, 1, 1, 0], // C
-    [1, 1, 1, 1, 0, 1, 0, 0, 0, 1, 1, 0, 0, 0, 1, 1, 0, 0, 0, 1, 1, 0, 0, 0, 1, 1, 0, 0, 0, 1, 1, 1, 1, 1, 0], // D
-    [1, 1, 1, 1, 1, 1, 0, 0, 0, 0, 1, 0, 0, 0, 0, 1, 1, 1, 1, 0, 1, 0, 0, 0, 0, 1, 0, 0, 0, 0, 1, 1, 1, 1, 1], // E
-    [1, 1, 1, 1, 1, 1, 0, 0, 0, 0, 1, 0, 0, 0, 0, 1, 1, 1, 1, 0, 1, 0, 0, 0, 0, 1, 0, 0, 0, 0, 1, 0, 0, 0, 0], // F
-    [0, 1, 1, 1, 0, 1, 0, 0, 0, 1, 1, 0, 0, 0, 0, 1, 0, 0, 0, 0, 1, 0, 0, 1, 1, 1, 0, 0, 0, 1, 0, 1, 1, 1, 0], // G
-    [1, 0, 0, 0, 1, 1, 0, 0, 0, 1, 1, 0, 0, 0, 1, 1, 1, 1, 1, 1, 1, 0, 0, 0, 1, 1, 0, 0, 0, 1, 1, 0, 0, 0, 1], // H
-    [1, 1, 1, 1, 1, 0, 0, 1, 0, 0, 0, 0, 1, 0, 0, 0, 0, 1, 0, 0, 0, 0, 1, 0, 0, 0, 0, 1, 0, 0, 1, 1, 1, 1, 1], // I
-    [1, 1, 1, 1, 1, 0, 0, 0, 0, 1, 0, 0, 0, 0, 1, 0, 0, 0, 0, 1, 0, 0, 0, 0, 1, 1, 0, 0, 0, 1, 0, 1, 1, 1, 0], // J
-    [1, 0, 0, 0, 1, 1, 0, 0, 0, 1, 1, 0, 0, 1, 0, 1, 1, 1, 0, 0, 1, 0, 0, 1, 0, 1, 0, 0, 0, 1, 1, 0, 0, 0, 1], // K
-    [1, 0, 0, 0, 0, 1, 0, 0, 0, 0, 1, 0, 0, 0, 0, 1, 0, 0, 0, 0, 1, 0, 0, 0, 0, 1, 0, 0, 0, 0, 1, 1, 1, 1, 1], // L
-    [1, 0, 0, 0, 1, 1, 1, 0, 1, 1, 1, 0, 1, 0, 1, 1, 0, 0, 0, 1, 1, 0, 0, 0, 1, 1, 0, 0, 0, 1, 1, 0, 0, 0, 1], // M
-    [1, 0, 0, 0, 1, 1, 0, 0, 0, 1, 1, 1, 0, 0, 1, 1, 0, 1, 0, 1, 1, 0, 0, 1, 1, 1, 0, 0, 0, 1, 1, 0, 0, 0, 1], // N
-    [0, 1, 1, 1, 0, 1, 0, 0, 0, 1, 1, 0, 0, 0, 1, 1, 0, 0, 0, 1, 1, 0, 0, 0, 1, 1, 0, 0, 0, 1, 0, 1, 1, 1, 0], // O
-    [1, 1, 1, 1, 0, 1, 0, 0, 0, 1, 1, 0, 0, 0, 1, 1, 1, 1, 1, 0, 1, 0, 0, 0, 0, 1, 0, 0, 0, 0, 1, 0, 0, 0, 0], // P
-    [0, 1, 1, 1, 0, 1, 0, 0, 0, 1, 1, 0, 0, 0, 1, 1, 0, 0, 0, 1, 1, 0, 1, 0, 1, 1, 0, 0, 1, 0, 0, 1, 1, 0, 1], // Q
-    [1, 1, 1, 1, 0, 1, 0, 0, 0, 1, 1, 0, 0, 0, 1, 1, 1, 1, 1, 0, 1, 0, 0, 0, 1, 1, 0, 0, 0, 1, 1, 0, 0, 0, 1], // R
-    [0, 1, 1, 1, 1, 1, 0, 0, 0, 0, 1, 0, 0, 0, 0, 0, 1, 1, 1, 0, 0, 0, 0, 0, 1, 0, 0, 0, 0, 1, 1, 1, 1, 1, 0], // S
-    [1, 1, 1, 1, 1, 0, 0, 1, 0, 0, 0, 0, 1, 0, 0, 0, 0, 1, 0, 0, 0, 0, 1, 0, 0, 0, 0, 1, 0, 0, 0, 0, 1, 0, 0], // T
-    [1, 0, 0, 0, 1, 1, 0, 0, 0, 1, 1, 0, 0, 0, 1, 1, 0, 0, 0, 1, 1, 0, 0, 0, 1, 1, 0, 0, 0, 1, 0, 1, 1, 1, 0], // U
-    [1, 0, 0, 0, 1, 1, 0, 0, 0, 1, 1, 0, 0, 0, 1, 1, 0, 0, 0, 1, 1, 0, 0, 0, 1, 0, 1, 0, 1, 0, 0, 0, 1, 0, 0], // V
-    [1, 0, 0, 0, 1, 1, 0, 0, 0, 1, 1, 0, 0, 0, 1, 1, 0, 0, 0, 1, 1, 0, 1, 0, 1, 1, 1, 0, 1, 1, 1, 0, 0, 0, 1], // W
-    [1, 0, 0, 0, 1, 1, 0, 0, 0, 1, 0, 1, 0, 1, 0, 0, 0, 1, 0, 0, 0, 1, 0, 1, 0, 1, 0, 0, 0, 1, 1, 0, 0, 0, 1], // X
-    [1, 0, 0, 0, 1, 1, 0, 0, 0, 1, 0, 1, 0, 1, 0, 0, 0, 1, 0, 0, 0, 0, 1, 0, 0, 0, 0, 1, 0, 0, 0, 0, 1, 0, 0], // Y
-    [1, 1, 1, 1, 1, 0, 0, 0, 0, 1, 0, 0, 0, 1, 0, 0, 0, 1, 0, 0, 0, 1, 0, 0, 0, 1, 0, 0, 0, 0, 1, 1, 1, 1, 1], // Z
-    [0, 0, 1, 1, 0, 0, 0, 1, 0, 0, 0, 0, 1, 0, 0, 0, 0, 1, 0, 0, 0, 0, 1, 0, 0, 0, 0, 1, 0, 0, 0, 0, 1, 1, 0], // [
-    [0, 0, 0, 0, 0, 1, 0, 0, 0, 0, 0, 1, 0, 0, 0, 0, 0, 1, 0, 0, 0, 0, 0, 1, 0, 0, 0, 0, 0, 1, 0, 0, 0, 0, 0], // \
-    [0, 1, 1, 0, 0, 0, 0, 1, 0, 0, 0, 0, 1, 0, 0, 0, 0, 1, 0, 0, 0, 0, 1, 0, 0, 0, 0, 1, 0, 0, 0, 1, 1, 0, 0], // ]
-    [0, 0, 1, 0, 0, 0, 1, 0, 1, 0, 0, 0, 0, 0, 0, 0, 0, 0, 0, 0, 0, 0, 0, 0, 0, 0, 0, 0, 0, 0, 0, 0, 0, 0, 0], // ^
-    [0, 0, 0, 0, 0, 0, 0, 0, 0, 0, 0, 0, 0, 0, 0, 0, 0, 0, 0, 0, 0, 0, 0, 0, 0, 0, 0, 0, 0, 0, 1, 1, 1, 1, 1], // _
-    [0, 1, 0, 0, 0, 0, 0, 1, 0, 0, 0, 0, 0, 0, 0, 0, 0, 0, 0, 0, 0, 0, 0, 0, 0, 0, 0, 0, 0, 0, 0, 0, 0, 0, 0], // `
-    [0, 0, 0, 0, 0, 0, 0, 0, 0, 0, 0, 1, 1, 1, 0, 0, 0, 0, 0, 1, 0, 1, 1, 1, 1, 1, 0, 0, 0, 1, 0, 1, 1, 1, 1], // a
-    [1, 0, 0, 0, 0, 1, 0, 0, 0, 0, 1, 1, 1, 1, 0, 1, 0, 0, 0, 1, 1, 0, 0, 0, 1, 1, 0, 0, 0, 1, 1, 1, 1, 1, 0], // b
-    [0, 0, 0, 0, 0, 0, 0, 0, 0, 0, 0, 1, 1, 1, 0, 1, 0, 0, 0, 1, 1, 0, 0, 0, 0, 1, 0, 0, 0, 1, 0, 1, 1, 1, 0], // c
-    [0, 0, 0, 0, 1, 0, 0, 0, 0, 1, 0, 1, 1, 1, 1, 1, 0, 0, 0, 1, 1, 0, 0, 0, 1, 1, 0, 0, 0, 1, 0, 1, 1, 1, 1], // d
-    [0, 0, 0, 0, 0, 0, 0, 0, 0, 0, 0, 1, 1, 1, 0, 1, 0, 0, 0, 1, 1, 1, 1, 1, 1, 1, 0, 0, 0, 0, 0, 1, 1, 1, 1], // e
-    [0, 0, 1, 1, 0, 0, 1, 0, 0, 0, 1, 1, 1, 1, 1, 0, 1, 0, 0, 0, 0, 1, 0, 0, 0, 0, 1, 0, 0, 0, 0, 1, 0, 0, 0], // f
-    [0, 0, 0, 0, 0, 0, 0, 0, 0, 0, 0, 1, 1, 1, 1, 1, 0, 0, 0, 1, 0, 1, 1, 1, 1, 0, 0, 0, 0, 1, 0, 1, 1, 1, 0], // g
-    [1, 0, 0, 0, 0, 1, 0, 0, 0, 0, 1, 1, 1, 1, 0, 1, 0, 0, 0, 1, 1, 0, 0, 0, 1, 1, 0, 0, 0, 1, 1, 0, 0, 0, 1], // h
-    [0, 0, 1, 0, 0, 0, 0, 0, 0, 0, 1, 1, 1, 0, 0, 0, 0, 1, 0, 0, 0, 0, 1, 0, 0, 0, 0, 1, 0, 0, 1, 1, 1, 1, 1], // i
-    [0, 0, 0, 0, 1, 0, 0, 0, 0, 0, 0, 0, 1, 1, 1, 0, 0, 0, 0, 1, 0, 0, 0, 0, 1, 1, 0, 0, 0, 1, 0, 1, 1, 1, 0], // j
-    [1, 0, 0, 0, 0, 1, 0, 0, 0, 0, 1, 0, 0, 1, 0, 1, 1, 1, 0, 0, 1, 0, 0, 1, 0, 1, 0, 0, 0, 1, 1, 0, 0, 0, 1], // k
-    [1, 0, 0, 0, 0, 1, 0, 0, 0, 0, 1, 0, 0, 0, 0, 1, 0, 0, 0, 0, 1, 0, 0, 0, 0, 1, 0, 0, 0, 0, 0, 1, 1, 1, 0], // l
-    [0, 0, 0, 0, 0, 0, 0, 0, 0, 0, 1, 1, 0, 1, 0, 1, 0, 1, 0, 1, 1, 0, 1, 0, 1, 1, 0, 0, 0, 1, 1, 0, 0, 0, 1], // m
-    [0, 0, 0, 0, 0, 0, 0, 0, 0, 0, 1, 1, 1, 1, 0, 1, 0, 0, 0, 1, 1, 0, 0, 0, 1, 1, 0, 0, 0, 1, 1, 0, 0, 0, 1], // n
-    [0, 0, 0, 0, 0, 0, 0, 0, 0, 0, 0, 1, 1, 1, 0, 1, 0, 0, 0, 1, 1, 0, 0, 0, 1, 1, 0, 0, 0, 1, 0, 1, 1, 1, 0], // o
-    [0, 0, 0, 0, 0, 0, 0, 0, 0, 0, 1, 1, 1, 1, 0, 1, 0, 0, 0, 1, 1, 1, 1, 1, 0, 1, 0, 0, 0, 0, 1, 0, 0, 0, 0], // p
-    [0, 0, 0, 0, 0, 0, 0, 0, 0, 0, 0, 1, 1, 1, 1, 1, 0, 0, 0, 1, 0, 1, 1, 1, 1, 0, 0, 0, 0, 1, 0, 0, 0, 0, 1], // q
-    [0, 0, 0, 0, 0, 0, 0, 0, 0, 0, 1, 0, 1, 1, 0, 1, 1, 0, 0, 1, 1, 0, 0, 0, 0, 1, 0, 0, 0, 0, 1, 0, 0, 0, 0], // r
-    [0, 0, 0, 0, 0, 0, 0, 0, 0, 0, 0, 1, 1, 1, 1, 1, 0, 0, 0, 0, 0, 1, 1, 1, 0, 0, 0, 0, 0, 1, 1, 1, 1, 1, 0], // s
-    [0, 1, 0, 0, 0, 0, 1, 0, 0, 0, 1, 1, 1, 1, 0, 0, 1, 0, 0, 0, 0, 1, 0, 0, 0, 0, 1, 0, 0, 1, 0, 0, 1, 1, 0], // t
-    [0, 0, 0, 0, 0, 0, 0, 0, 0, 0, 1, 0, 0, 0, 1, 1, 0, 0, 0, 1, 1, 0, 0, 0, 1, 1, 0, 0, 0, 1, 0, 1, 1, 1, 1], // u
-    [0, 0, 0, 0, 0, 0, 0, 0, 0, 0, 1, 0, 0, 0, 1, 1, 0, 0, 0, 1, 1, 0, 0, 0, 1, 0, 1, 0, 1, 0, 0, 0, 1, 0, 0], // v
-    [0, 0, 0, 0, 0, 0, 0, 0, 0, 0, 1, 0, 0, 0, 1, 1, 0, 0, 0, 1, 1, 0, 0, 0, 1, 1, 0, 1, 0, 1, 0, 1, 0, 1, 0], // w
-    [0, 0, 0, 0, 0, 0, 0, 0, 0, 0, 1, 0, 0, 0, 1, 0, 1, 0, 1, 0, 0, 0, 1, 0, 0, 0, 1, 0, 1, 0, 1, 0, 0, 0, 1], // x
-    [0, 0, 0, 0, 0, 0, 0, 0, 0, 0, 1, 0, 0, 0, 1, 1, 0, 0, 0, 1, 0, 1, 1, 1, 1, 0, 0, 0, 0, 1, 0, 1, 1, 1, 0], // y
-    [0, 0, 0, 0, 0, 0, 0, 0, 0, 0, 1, 1, 1, 1, 1, 0, 0, 0, 1, 0, 0, 0, 1, 0, 0, 0, 1, 0, 0, 0, 1, 1, 1, 1, 1], // z
-    [0, 0, 0, 1, 0, 0, 0, 1, 0, 0, 0, 0, 1, 0, 0, 0, 1, 0, 0, 0, 0, 0, 1, 0, 0, 0, 0, 1, 0, 0, 0, 0, 0, 1, 0], // {
-    [0, 0, 1, 0, 0, 0, 0, 1, 0, 0, 0, 0, 1, 0, 0, 0, 0, 1, 0, 0, 0, 0, 1, 0, 0, 0, 0, 1, 0, 0, 0, 0, 1, 0, 0], // |
-    [0, 1, 0, 0, 0, 0, 0, 1, 0, 0, 0, 0, 1, 0, 0, 0, 0, 0, 1, 0, 0, 0, 1, 0, 0, 0, 0, 1, 0, 0, 0, 1, 0, 0, 0], // }
-    [0, 0, 0, 0, 0, 0, 0, 0, 0, 0, 0, 1, 0, 0, 1, 1, 0, 1, 1, 0, 0, 0, 0, 0, 0, 0, 0, 0, 0, 0, 0, 0, 0, 0, 0], // ~
-];
->>>>>>> f754062e
+fn main() {}